@charset "UTF-8";
@font-face {
  font-family: "Droid Sans Mono";
  src: url('../font/DroidSansMono.woff') format('woff');
}
@font-face {
  font-family: "LigatureSymbols";
  src: url('../font/LigatureSymbols-2.11.woff') format('woff');
  font-weight: normal;
  font-style: normal;
}
.lsf-icon {
  font-family: "LigatureSymbols";
  -webkit-text-rendering: optimizeLegibility;
  -moz-text-rendering: optimizeLegibility;
  -ms-text-rendering: optimizeLegibility;
  -o-text-rendering: optimizeLegibility;
  text-rendering: optimizeLegibility;
  -webkit-font-smoothing: antialiased;
  -moz-font-smoothing: antialiased;
  -ms-font-smoothing: antialiased;
  -o-font-smoothing: antialiased;
  font-smoothing: antialiased;
}

.lsf-icon:before {
  content: attr(title);
}

.lsf-icon.lsf-friends:before {
  content: "";
}

.lsf-icon.lsf-gear:before {
  content: "";
}

.lsf-icon.lsf-web:before {
  content: "";
}

/*
 * Bootstrap v2.2.2
 *
 * Copyright 2012 Twitter, Inc
 * Licensed under the Apache License v2.0
 * http://www.apache.org/licenses/LICENSE-2.0
 *
 * Designed and built with all the love in the world @twitter by @mdo and @fat.
 */
article,
aside,
details,
figcaption,
figure,
footer,
header,
hgroup,
nav,
section {
  display: block;
}

audio,
canvas,
video {
  display: inline-block;
  *display: inline;
  *zoom: 1;
}

audio:not([controls]) {
  display: none;
}

html {
  font-size: 100%;
  -webkit-text-size-adjust: 100%;
  -ms-text-size-adjust: 100%;
}

/*
a:focus {
  outline: thin dotted #333;
  outline: 5px auto -webkit-focus-ring-color;
  outline-offset: -2px;
}
*/

a:hover,
a:focus,
a:active {
  outline: 0;
}

sub,
sup {
  position: relative;
  font-size: 75%;
  line-height: 0;
  vertical-align: baseline;
}

sup {
  top: -0.5em;
}

sub {
  bottom: -0.25em;
}

img {
  /* Responsive images (ensure images don't scale beyond their parents) */
  max-width: 100%;
  /* Part 1: Set a maxium relative to the parent */
  width: auto\9;
  /* IE7-8 need help adjusting responsive images */
  height: auto;
  /* Part 2: Scale the height according to the width, otherwise you get stretching */
  vertical-align: middle;
  border: 0;
  -ms-interpolation-mode: bicubic;
}

#map_canvas img,
.google-maps img {
  max-width: none;
}

button,
input,
select,
textarea {
  margin: 0;
  font-size: 100%;
  vertical-align: middle;
}

button,
input {
  *overflow: visible;
  line-height: normal;
}

button::-moz-focus-inner,
input::-moz-focus-inner {
  padding: 0;
  border: 0;
}

button,
html input[type="button"],
input[type="reset"],
input[type="submit"] {
  -webkit-appearance: button;
  cursor: pointer;
}

label,
select,
button,
input[type="button"],
input[type="reset"],
input[type="submit"],
input[type="radio"],
input[type="checkbox"] {
  cursor: pointer;
}

input[type="search"] {
  -webkit-box-sizing: content-box;
  -moz-box-sizing: content-box;
  box-sizing: content-box;
  -webkit-appearance: textfield;
}

input[type="search"]::-webkit-search-decoration,
input[type="search"]::-webkit-search-cancel-button {
  -webkit-appearance: none;
}

textarea {
  overflow: auto;
  vertical-align: top;
}

@media print {
  * {
    text-shadow: none !important;
    color: #000 !important;
    background: transparent !important;
    box-shadow: none !important;
  }

  a,
  a:visited {
    text-decoration: underline;
  }

  a[href]:after {
    content: " (" attr(href) ")";
  }

  abbr[title]:after {
    content: " (" attr(title) ")";
  }

  .ir a:after,
  a[href^="javascript:"]:after,
  a[href^="#"]:after {
    content: "";
  }

  pre,
  blockquote {
    border: 1px solid #999;
    page-break-inside: avoid;
  }

  thead {
    display: table-header-group;
  }

  tr,
  img {
    page-break-inside: avoid;
  }

  img {
    max-width: 100% !important;
  }

  @page {
    margin: 0.5cm;
  }
  p,
  h2,
  h3 {
    orphans: 3;
    widows: 3;
  }

  h2,
  h3 {
    page-break-after: avoid;
  }
}
body {
  margin: 0;
  font-family: "Helvetica Bold", "Segoe UI Bold", Arial;
  font-size: 14px;
  line-height: 18px;
  color: #333;
  background-color: #fff;
}

a {
  color: #08c;
  text-decoration: none;
}

a:hover {
  color: #005580;
  text-decoration: underline;
}

.img-rounded {
  -webkit-border-radius: 6px;
  -moz-border-radius: 6px;
  border-radius: 6px;
}

.img-polaroid {
  padding: 4px;
  background-color: #fff;
  border: 1px solid #ccc;
  border: 1px solid rgba(0, 0, 0, 0.2);
  -webkit-box-shadow: 0 1px 3px rgba(0, 0, 0, 0.1);
  -moz-box-shadow: 0 1px 3px rgba(0, 0, 0, 0.1);
  box-shadow: 0 1px 3px rgba(0, 0, 0, 0.1);
}

.img-circle {
  -webkit-border-radius: 500px;
  -moz-border-radius: 500px;
  border-radius: 500px;
}

.row {
  margin-left: -20px;
  *zoom: 1;
}
.row:before, .row:after {
  display: table;
  content: "";
  line-height: 0;
}
.row:after {
  clear: both;
}

[class*="span"] {
  float: left;
  margin-left: 20px;
}

.container,
.navbar-static-top .container,
.navbar-fixed-top .container,
.navbar-fixed-bottom .container {
  width: 940px;
}

.span12 {
  width: 940px;
}

.span11 {
  width: 860px;
}

.span10 {
  width: 780px;
}

.span9 {
  width: 700px;
}

.span8 {
  width: 620px;
}

.span7 {
  width: 540px;
}

.span6 {
  width: 460px;
}

.span5 {
  width: 380px;
}

.span4 {
  width: 300px;
}

.span3 {
  width: 220px;
}

.span2 {
  width: 140px;
}

.span1 {
  width: 60px;
}

.offset12 {
  margin-left: 980px;
}

.offset11 {
  margin-left: 900px;
}

.offset10 {
  margin-left: 820px;
}

.offset9 {
  margin-left: 740px;
}

.offset8 {
  margin-left: 660px;
}

.offset7 {
  margin-left: 580px;
}

.offset6 {
  margin-left: 500px;
}

.offset5 {
  margin-left: 420px;
}

.offset4 {
  margin-left: 340px;
}

.offset3 {
  margin-left: 260px;
}

.offset2 {
  margin-left: 180px;
}

.offset1 {
  margin-left: 100px;
}

.row-fluid {
  width: 100%;
  *zoom: 1;
}
.row-fluid:before, .row-fluid:after {
  display: table;
  content: "";
  line-height: 0;
}
.row-fluid:after {
  clear: both;
}
.row-fluid [class*="span"] {
  display: block;
  width: 100%;
  min-height: 30px;
  -webkit-box-sizing: border-box;
  -moz-box-sizing: border-box;
  box-sizing: border-box;
  float: left;
  margin-left: 2.12766%;
  *margin-left: 2.07447%;
}
.row-fluid [class*="span"]:first-child {
  margin-left: 0;
}
.row-fluid .span12 {
  width: 100%;
  *width: 99.94681%;
}
.row-fluid .offset12 {
  margin-left: 104.25532%;
  *margin-left: 104.14894%;
}
.row-fluid .offset12:first-child {
  margin-left: 102.12766%;
  *margin-left: 102.02128%;
}
.row-fluid .span11 {
  width: 91.48936%;
  *width: 91.43617%;
}
.row-fluid .offset11 {
  margin-left: 95.74468%;
  *margin-left: 95.6383%;
}
.row-fluid .offset11:first-child {
  margin-left: 93.61702%;
  *margin-left: 93.51064%;
}
.row-fluid .span10 {
  width: 82.97872%;
  *width: 82.92553%;
}
.row-fluid .offset10 {
  margin-left: 87.23404%;
  *margin-left: 87.12766%;
}
.row-fluid .offset10:first-child {
  margin-left: 85.10638%;
  *margin-left: 85.0%;
}
.row-fluid .span9 {
  width: 74.46809%;
  *width: 74.41489%;
}
.row-fluid .offset9 {
  margin-left: 78.7234%;
  *margin-left: 78.61702%;
}
.row-fluid .offset9:first-child {
  margin-left: 76.59574%;
  *margin-left: 76.48936%;
}
.row-fluid .span8 {
  width: 65.95745%;
  *width: 65.90426%;
}
.row-fluid .offset8 {
  margin-left: 70.21277%;
  *margin-left: 70.10638%;
}
.row-fluid .offset8:first-child {
  margin-left: 68.08511%;
  *margin-left: 67.97872%;
}
.row-fluid .span7 {
  width: 57.44681%;
  *width: 57.39362%;
}
.row-fluid .offset7 {
  margin-left: 61.70213%;
  *margin-left: 61.59574%;
}
.row-fluid .offset7:first-child {
  margin-left: 59.57447%;
  *margin-left: 59.46809%;
}
.row-fluid .span6 {
  width: 48.93617%;
  *width: 48.88298%;
}
.row-fluid .offset6 {
  margin-left: 53.19149%;
  *margin-left: 53.08511%;
}
.row-fluid .offset6:first-child {
  margin-left: 51.06383%;
  *margin-left: 50.95745%;
}
.row-fluid .span5 {
  width: 40.42553%;
  *width: 40.37234%;
}
.row-fluid .offset5 {
  margin-left: 44.68085%;
  *margin-left: 44.57447%;
}
.row-fluid .offset5:first-child {
  margin-left: 42.55319%;
  *margin-left: 42.44681%;
}
.row-fluid .span4 {
  width: 31.91489%;
  *width: 31.8617%;
}
.row-fluid .offset4 {
  margin-left: 36.17021%;
  *margin-left: 36.06383%;
}
.row-fluid .offset4:first-child {
  margin-left: 34.04255%;
  *margin-left: 33.93617%;
}
.row-fluid .span3 {
  width: 23.40426%;
  *width: 23.35106%;
}
.row-fluid .offset3 {
  margin-left: 27.65957%;
  *margin-left: 27.55319%;
}
.row-fluid .offset3:first-child {
  margin-left: 25.53191%;
  *margin-left: 25.42553%;
}
.row-fluid .span2 {
  width: 14.89362%;
  *width: 14.84043%;
}
.row-fluid .offset2 {
  margin-left: 19.14894%;
  *margin-left: 19.04255%;
}
.row-fluid .offset2:first-child {
  margin-left: 17.02128%;
  *margin-left: 16.91489%;
}
.row-fluid .span1 {
  width: 6.38298%;
  *width: 6.32979%;
}
.row-fluid .offset1 {
  margin-left: 10.6383%;
  *margin-left: 10.53191%;
}
.row-fluid .offset1:first-child {
  margin-left: 8.51064%;
  *margin-left: 8.40426%;
}

[class*="span"].hide,
.row-fluid [class*="span"].hide {
  display: none;
}

[class*="span"].pull-right,
.row-fluid [class*="span"].pull-right {
  float: right;
}

.container {
  margin-right: auto;
  margin-left: auto;
  *zoom: 1;
}
.container:before, .container:after {
  display: table;
  content: "";
  line-height: 0;
}
.container:after {
  clear: both;
}

.container-fluid {
  padding-right: 20px;
  padding-left: 20px;
  *zoom: 1;
}
.container-fluid:before, .container-fluid:after {
  display: table;
  content: "";
  line-height: 0;
}
.container-fluid:after {
  clear: both;
}

p {
  margin: 0 0 9px;
}

.lead {
  margin-bottom: 18px;
  font-size: 21px;
  font-weight: 200;
  line-height: 27px;
}

small {
  font-size: 85%;
}

strong {
  font-weight: bold;
}

em {
  font-style: italic;
}

cite {
  font-style: normal;
}

.muted {
  color: #999;
}

a.muted:hover {
  color: gray;
}

.text-warning {
  color: #c09853;
}

a.text-warning:hover {
  color: #a47e3c;
}

.text-error {
  color: #b94a48;
}

a.text-error:hover {
  color: #953b39;
}

.text-info {
  color: #3a87ad;
}

a.text-info:hover {
  color: #2d6987;
}

.text-success {
  color: #468847;
}

a.text-success:hover {
  color: #356635;
}

h1, h2, h3, h4, h5, h6 {
  margin: 9px 0;
  font-family: inherit;
  font-weight: bold;
  line-height: 18px;
  color: inherit;
  text-rendering: optimizelegibility;
}
h1 small, h2 small, h3 small, h4 small, h5 small, h6 small {
  font-weight: normal;
  line-height: 1;
  color: #999;
}

h1,
h2,
h3 {
  line-height: 36px;
}

h1 {
  font-size: 38.5px;
}

h2 {
  font-size: 31.5px;
}

h3 {
  font-size: 24.5px;
}

h4 {
  font-size: 17.5px;
}

h5 {
  font-size: 14px;
}

h6 {
  font-size: 11.9px;
}

h1 small {
  font-size: 24.5px;
}

h2 small {
  font-size: 17.5px;
}

h3 small {
  font-size: 14px;
}

h4 small {
  font-size: 14px;
}

.page-header {
  padding-bottom: 8px;
  margin: 18px 0 27px;
  border-bottom: 1px solid #eee;
}

ul, ol {
  padding: 0;
  margin: 0 0 9px 25px;
}

ul ul,
ul ol,
ol ol,
ol ul {
  margin-bottom: 0;
}

li {
  line-height: 18px;
}

ul.unstyled,
ol.unstyled {
  margin-left: 0;
  list-style: none;
}

ul.inline,
ol.inline {
  margin-left: 0;
  list-style: none;
}
ul.inline > li,
ol.inline > li {
  display: inline-block;
  padding-left: 5px;
  padding-right: 5px;
}

dl {
  margin-bottom: 18px;
}

dt,
dd {
  line-height: 18px;
}

dt {
  font-weight: bold;
}

dd {
  margin-left: 9px;
}

.dl-horizontal {
  *zoom: 1;
}
.dl-horizontal:before, .dl-horizontal:after {
  display: table;
  content: "";
  line-height: 0;
}
.dl-horizontal:after {
  clear: both;
}
.dl-horizontal dt {
  float: left;
  width: 160px;
  clear: left;
  text-align: right;
  overflow: hidden;
  text-overflow: ellipsis;
  white-space: nowrap;
}
.dl-horizontal dd {
  margin-left: 180px;
}

hr {
  margin: 18px 0;
  border: 0;
  border-top: 1px solid #eee;
  border-bottom: 1px solid #fff;
}

abbr[title],
abbr[data-original-title] {
  cursor: help;
  border-bottom: 1px dotted #999;
}

abbr.initialism {
  font-size: 90%;
  text-transform: uppercase;
}

blockquote {
  padding: 0 0 0 15px;
  margin: 0 0 18px;
  border-left: 5px solid #eee;
}
blockquote p {
  margin-bottom: 0;
  font-size: 16px;
  font-weight: 300;
  line-height: 22.5px;
}
blockquote small {
  display: block;
  line-height: 18px;
  color: #999;
}
blockquote small:before {
  content: '\2014 \00A0';
}
blockquote.pull-right {
  float: right;
  padding-right: 15px;
  padding-left: 0;
  border-right: 5px solid #eee;
  border-left: 0;
}
blockquote.pull-right p,
blockquote.pull-right small {
  text-align: right;
}
blockquote.pull-right small:before {
  content: '';
}
blockquote.pull-right small:after {
  content: '\00A0 \2014';
}

q:before,
q:after,
blockquote:before,
blockquote:after {
  content: "";
}

address {
  display: block;
  margin-bottom: 18px;
  font-style: normal;
  line-height: 18px;
}

code,
pre {
  padding: 0 3px 2px;
  font-family: "Droid Sans Mono";
  font-size: 12px;
  color: #333;
  -webkit-border-radius: 3px;
  -moz-border-radius: 3px;
  border-radius: 3px;
}

code {
  padding: 2px 4px;
  color: #d14;
  background-color: #f7f7f9;
  border: 1px solid #e1e1e8;
  white-space: nowrap;
}

pre {
  display: block;
  padding: 8.5px;
  margin: 0 0 9px;
  font-size: 13px;
  line-height: 18px;
  word-break: break-all;
  word-wrap: break-word;
  white-space: pre;
  white-space: pre-wrap;
  background-color: #f5f5f5;
  border: 1px solid #ccc;
  border: 1px solid rgba(0, 0, 0, 0.15);
  -webkit-border-radius: 4px;
  -moz-border-radius: 4px;
  border-radius: 4px;
}
pre.prettyprint {
  margin-bottom: 18px;
}
pre code {
  padding: 0;
  color: inherit;
  white-space: pre;
  white-space: pre-wrap;
  background-color: transparent;
  border: 0;
}

.pre-scrollable {
  max-height: 340px;
  overflow-y: scroll;
}

form {
  margin: 0 0 18px;
}

fieldset {
  padding: 0;
  margin: 0;
  border: 0;
}

legend {
  display: block;
  width: 100%;
  padding: 0;
  margin-bottom: 18px;
  font-size: 21px;
  line-height: 36px;
  color: #333;
  border: 0;
  border-bottom: 1px solid #e5e5e5;
}
legend small {
  font-size: 13.5px;
  color: #999;
}

label,
input,
button,
select,
textarea {
  font-size: 14px;
  font-weight: normal;
  line-height: 18px;
}

input,
button,
select,
textarea {
  font-family: "Helvetica Bold", "Segoe UI Bold", Arial;
}

label {
  display: block;
  margin-bottom: 5px;
}

select,
textarea,
input[type="text"],
input[type="password"],
input[type="datetime"],
input[type="datetime-local"],
input[type="date"],
input[type="month"],
input[type="time"],
input[type="week"],
input[type="number"],
input[type="email"],
input[type="url"],
input[type="search"],
input[type="tel"],
input[type="color"],
.uneditable-input {
  display: inline-block;
  height: 18px;
  padding: 4px 6px;
  margin-bottom: 9px;
  font-size: 14px;
  line-height: 18px;
  color: #333;
  -webkit-border-radius: 4px;
  -moz-border-radius: 4px;
  border-radius: 4px;
  vertical-align: middle;
}

input,
textarea,
.uneditable-input {
  width: 206px;
}

textarea {
  height: auto;
}

textarea,
input[type="text"],
input[type="password"],
input[type="datetime"],
input[type="datetime-local"],
input[type="date"],
input[type="month"],
input[type="time"],
input[type="week"],
input[type="number"],
input[type="email"],
input[type="url"],
input[type="search"],
input[type="tel"],
input[type="color"],
.uneditable-input {
  background-color: #fff;
  border: 1px solid #ccc;
  -webkit-box-shadow: inset 0 1px 1px rgba(0, 0, 0, 0.075);
  -moz-box-shadow: inset 0 1px 1px rgba(0, 0, 0, 0.075);
  box-shadow: inset 0 1px 1px rgba(0, 0, 0, 0.075);
  -webkit-transition: border linear 0.2s, box-shadow linear 0.2s;
  -moz-transition: border linear 0.2s, box-shadow linear 0.2s;
  -o-transition: border linear 0.2s, box-shadow linear 0.2s;
  transition: border linear 0.2s, box-shadow linear 0.2s;
}
textarea:focus,
input[type="text"]:focus,
input[type="password"]:focus,
input[type="datetime"]:focus,
input[type="datetime-local"]:focus,
input[type="date"]:focus,
input[type="month"]:focus,
input[type="time"]:focus,
input[type="week"]:focus,
input[type="number"]:focus,
input[type="email"]:focus,
input[type="url"]:focus,
input[type="search"]:focus,
input[type="tel"]:focus,
input[type="color"]:focus,
.uneditable-input:focus {
  border-color: rgba(82, 168, 236, 0.8);
  outline: 0;
  outline: thin dotted \9;
  /* IE6-9 */
  -webkit-box-shadow: inset 0 1px 1px rgba(0, 0, 0, 0.075), 0 0 8px rgba(82, 168, 236, 0.6);
  -moz-box-shadow: inset 0 1px 1px rgba(0, 0, 0, 0.075), 0 0 8px rgba(82, 168, 236, 0.6);
  box-shadow: inset 0 1px 1px rgba(0, 0, 0, 0.075), 0 0 8px rgba(82, 168, 236, 0.6);
}

input[type="radio"],
input[type="checkbox"] {
  margin: 4px 0 0;
  *margin-top: 0;
  /* IE7 */
  margin-top: 1px \9;
  /* IE8-9 */
  line-height: normal;
}

input[type="file"],
input[type="image"],
input[type="submit"],
input[type="reset"],
input[type="button"],
input[type="radio"],
input[type="checkbox"] {
  width: auto;
}

select,
input[type="file"] {
  height: 28px;
  /* In IE7, the height of the select element cannot be changed by height, only font-size */
  *margin-top: 4px;
  /* For IE7, add top margin to align select with labels */
  line-height: 28px;
}

select {
  width: 220px;
  border: 1px solid #ccc;
  background-color: #fff;
}

select[multiple],
select[size] {
  height: auto;
}

select:focus,
input[type="file"]:focus,
input[type="radio"]:focus,
input[type="checkbox"]:focus {
  outline: thin dotted #333;
  outline: 5px auto -webkit-focus-ring-color;
  outline-offset: -2px;
}

.uneditable-input,
.uneditable-textarea {
  color: #999;
  background-color: #fcfcfc;
  border-color: #ccc;
  -webkit-box-shadow: inset 0 1px 2px rgba(0, 0, 0, 0.025);
  -moz-box-shadow: inset 0 1px 2px rgba(0, 0, 0, 0.025);
  box-shadow: inset 0 1px 2px rgba(0, 0, 0, 0.025);
  cursor: not-allowed;
}

.uneditable-input {
  overflow: hidden;
  white-space: nowrap;
}

.uneditable-textarea {
  width: auto;
  height: auto;
}

input:-moz-placeholder,
textarea:-moz-placeholder {
  color: #999;
}
input:-ms-input-placeholder,
textarea:-ms-input-placeholder {
  color: #999;
}
input::-webkit-input-placeholder,
textarea::-webkit-input-placeholder {
  color: #999;
}

.radio,
.checkbox {
  min-height: 18px;
  padding-left: 20px;
}

.radio input[type="radio"],
.checkbox input[type="checkbox"] {
  float: left;
  margin-left: -20px;
}

.controls > .radio:first-child,
.controls > .checkbox:first-child {
  padding-top: 5px;
}

.radio.inline,
.checkbox.inline {
  display: inline-block;
  padding-top: 5px;
  margin-bottom: 0;
  vertical-align: middle;
}

.radio.inline + .radio.inline,
.checkbox.inline + .checkbox.inline {
  margin-left: 10px;
}

.input-mini {
  width: 60px;
}

.input-small {
  width: 90px;
}

.input-medium {
  width: 150px;
}

.input-large {
  width: 210px;
}

.input-xlarge {
  width: 270px;
}

.input-xxlarge {
  width: 530px;
}

input[class*="span"],
select[class*="span"],
textarea[class*="span"],
.uneditable-input[class*="span"],
.row-fluid input[class*="span"],
.row-fluid select[class*="span"],
.row-fluid textarea[class*="span"],
.row-fluid .uneditable-input[class*="span"] {
  float: none;
  margin-left: 0;
}

.input-append input[class*="span"],
.input-append .uneditable-input[class*="span"],
.input-prepend input[class*="span"],
.input-prepend .uneditable-input[class*="span"],
.row-fluid input[class*="span"],
.row-fluid select[class*="span"],
.row-fluid textarea[class*="span"],
.row-fluid .uneditable-input[class*="span"],
.row-fluid .input-prepend [class*="span"],
.row-fluid .input-append [class*="span"] {
  display: inline-block;
}

input,
textarea,
.uneditable-input {
  margin-left: 0;
}

.controls-row [class*="span"] + [class*="span"] {
  margin-left: 20px;
}

input.span12,
textarea.span12,
.uneditable-input.span12 {
  width: 926px;
}

input.span11,
textarea.span11,
.uneditable-input.span11 {
  width: 846px;
}

input.span10,
textarea.span10,
.uneditable-input.span10 {
  width: 766px;
}

input.span9,
textarea.span9,
.uneditable-input.span9 {
  width: 686px;
}

input.span8,
textarea.span8,
.uneditable-input.span8 {
  width: 606px;
}

input.span7,
textarea.span7,
.uneditable-input.span7 {
  width: 526px;
}

input.span6,
textarea.span6,
.uneditable-input.span6 {
  width: 446px;
}

input.span5,
textarea.span5,
.uneditable-input.span5 {
  width: 366px;
}

input.span4,
textarea.span4,
.uneditable-input.span4 {
  width: 286px;
}

input.span3,
textarea.span3,
.uneditable-input.span3 {
  width: 206px;
}

input.span2,
textarea.span2,
.uneditable-input.span2 {
  width: 126px;
}

input.span1,
textarea.span1,
.uneditable-input.span1 {
  width: 46px;
}

.controls-row {
  *zoom: 1;
}
.controls-row:before, .controls-row:after {
  display: table;
  content: "";
  line-height: 0;
}
.controls-row:after {
  clear: both;
}

.controls-row [class*="span"],
.row-fluid .controls-row [class*="span"] {
  float: left;
}

.controls-row .checkbox[class*="span"],
.controls-row .radio[class*="span"] {
  padding-top: 5px;
}

input[disabled],
select[disabled],
textarea[disabled],
input[readonly],
select[readonly],
textarea[readonly] {
  cursor: not-allowed;
  background-color: #eee;
}

input[type="radio"][disabled],
input[type="checkbox"][disabled],
input[type="radio"][readonly],
input[type="checkbox"][readonly] {
  background-color: transparent;
}

.control-group.warning > label,
.control-group.warning .help-block,
.control-group.warning .help-inline {
  color: #c09853;
}
.control-group.warning .checkbox,
.control-group.warning .radio,
.control-group.warning input,
.control-group.warning select,
.control-group.warning textarea {
  color: #c09853;
  border-color: #c09853;
  -webkit-box-shadow: inset 0 1px 1px rgba(0, 0, 0, 0.075);
  -moz-box-shadow: inset 0 1px 1px rgba(0, 0, 0, 0.075);
  box-shadow: inset 0 1px 1px rgba(0, 0, 0, 0.075);
}
.control-group.warning .checkbox:focus,
.control-group.warning .radio:focus,
.control-group.warning input:focus,
.control-group.warning select:focus,
.control-group.warning textarea:focus {
  border-color: #a47e3c;
  -webkit-box-shadow: inset 0 1px 1px rgba(0, 0, 0, 0.075), 0 0 6px #dbc59e;
  -moz-box-shadow: inset 0 1px 1px rgba(0, 0, 0, 0.075), 0 0 6px #dbc59e;
  box-shadow: inset 0 1px 1px rgba(0, 0, 0, 0.075), 0 0 6px #dbc59e;
}
.control-group.warning .input-prepend .add-on,
.control-group.warning .input-append .add-on {
  color: #c09853;
  background-color: #fcf8e3;
  border-color: #c09853;
}

.control-group.error > label,
.control-group.error .help-block,
.control-group.error .help-inline {
  color: #b94a48;
}
.control-group.error .checkbox,
.control-group.error .radio,
.control-group.error input,
.control-group.error select,
.control-group.error textarea {
  color: #b94a48;
  border-color: #b94a48;
  -webkit-box-shadow: inset 0 1px 1px rgba(0, 0, 0, 0.075);
  -moz-box-shadow: inset 0 1px 1px rgba(0, 0, 0, 0.075);
  box-shadow: inset 0 1px 1px rgba(0, 0, 0, 0.075);
}
.control-group.error .checkbox:focus,
.control-group.error .radio:focus,
.control-group.error input:focus,
.control-group.error select:focus,
.control-group.error textarea:focus {
  border-color: #953b39;
  -webkit-box-shadow: inset 0 1px 1px rgba(0, 0, 0, 0.075), 0 0 6px #d59392;
  -moz-box-shadow: inset 0 1px 1px rgba(0, 0, 0, 0.075), 0 0 6px #d59392;
  box-shadow: inset 0 1px 1px rgba(0, 0, 0, 0.075), 0 0 6px #d59392;
}
.control-group.error .input-prepend .add-on,
.control-group.error .input-append .add-on {
  color: #b94a48;
  background-color: #f2dede;
  border-color: #b94a48;
}

.control-group.success > label,
.control-group.success .help-block,
.control-group.success .help-inline {
  color: #468847;
}
.control-group.success .checkbox,
.control-group.success .radio,
.control-group.success input,
.control-group.success select,
.control-group.success textarea {
  color: #468847;
  border-color: #468847;
  -webkit-box-shadow: inset 0 1px 1px rgba(0, 0, 0, 0.075);
  -moz-box-shadow: inset 0 1px 1px rgba(0, 0, 0, 0.075);
  box-shadow: inset 0 1px 1px rgba(0, 0, 0, 0.075);
}
.control-group.success .checkbox:focus,
.control-group.success .radio:focus,
.control-group.success input:focus,
.control-group.success select:focus,
.control-group.success textarea:focus {
  border-color: #356635;
  -webkit-box-shadow: inset 0 1px 1px rgba(0, 0, 0, 0.075), 0 0 6px #7aba7b;
  -moz-box-shadow: inset 0 1px 1px rgba(0, 0, 0, 0.075), 0 0 6px #7aba7b;
  box-shadow: inset 0 1px 1px rgba(0, 0, 0, 0.075), 0 0 6px #7aba7b;
}
.control-group.success .input-prepend .add-on,
.control-group.success .input-append .add-on {
  color: #468847;
  background-color: #dff0d8;
  border-color: #468847;
}

.control-group.info > label,
.control-group.info .help-block,
.control-group.info .help-inline {
  color: #3a87ad;
}
.control-group.info .checkbox,
.control-group.info .radio,
.control-group.info input,
.control-group.info select,
.control-group.info textarea {
  color: #3a87ad;
  border-color: #3a87ad;
  -webkit-box-shadow: inset 0 1px 1px rgba(0, 0, 0, 0.075);
  -moz-box-shadow: inset 0 1px 1px rgba(0, 0, 0, 0.075);
  box-shadow: inset 0 1px 1px rgba(0, 0, 0, 0.075);
}
.control-group.info .checkbox:focus,
.control-group.info .radio:focus,
.control-group.info input:focus,
.control-group.info select:focus,
.control-group.info textarea:focus {
  border-color: #2d6987;
  -webkit-box-shadow: inset 0 1px 1px rgba(0, 0, 0, 0.075), 0 0 6px #7ab5d3;
  -moz-box-shadow: inset 0 1px 1px rgba(0, 0, 0, 0.075), 0 0 6px #7ab5d3;
  box-shadow: inset 0 1px 1px rgba(0, 0, 0, 0.075), 0 0 6px #7ab5d3;
}
.control-group.info .input-prepend .add-on,
.control-group.info .input-append .add-on {
  color: #3a87ad;
  background-color: #d9edf7;
  border-color: #3a87ad;
}

input:focus:invalid,
textarea:focus:invalid,
select:focus:invalid {
  color: #b94a48;
  border-color: #ee5f5b;
}
input:focus:invalid:focus,
textarea:focus:invalid:focus,
select:focus:invalid:focus {
  border-color: #e9322d;
  -webkit-box-shadow: 0 0 6px #f8b9b7;
  -moz-box-shadow: 0 0 6px #f8b9b7;
  box-shadow: 0 0 6px #f8b9b7;
}

.form-actions {
  padding: 17px 20px 18px;
  margin-top: 18px;
  margin-bottom: 18px;
  background-color: #f5f5f5;
  border-top: 1px solid #e5e5e5;
  *zoom: 1;
}
.form-actions:before, .form-actions:after {
  display: table;
  content: "";
  line-height: 0;
}
.form-actions:after {
  clear: both;
}

.help-block,
.help-inline {
  color: #595959;
}

.help-block {
  display: block;
  margin-bottom: 9px;
}

.help-inline {
  display: inline-block;
  *display: inline;
  *zoom: 1;
  vertical-align: middle;
  padding-left: 5px;
}

.input-append,
.input-prepend {
  margin-bottom: 5px;
  font-size: 0;
  white-space: nowrap;
}
.input-append input,
.input-append select,
.input-append .uneditable-input,
.input-append .dropdown-menu,
.input-prepend input,
.input-prepend select,
.input-prepend .uneditable-input,
.input-prepend .dropdown-menu {
  font-size: 14px;
}
.input-append input,
.input-append select,
.input-append .uneditable-input,
.input-prepend input,
.input-prepend select,
.input-prepend .uneditable-input {
  position: relative;
  margin-bottom: 0;
  *margin-left: 0;
  vertical-align: top;
  -webkit-border-radius: 0 4px 4px 0;
  -moz-border-radius: 0 4px 4px 0;
  border-radius: 0 4px 4px 0;
}
.input-append input:focus,
.input-append select:focus,
.input-append .uneditable-input:focus,
.input-prepend input:focus,
.input-prepend select:focus,
.input-prepend .uneditable-input:focus {
  z-index: 2;
}
.input-append .add-on,
.input-prepend .add-on {
  display: inline-block;
  width: auto;
  height: 18px;
  min-width: 16px;
  padding: 4px 5px;
  font-size: 14px;
  font-weight: normal;
  line-height: 18px;
  text-align: center;
  text-shadow: 0 1px 0 #fff;
  background-color: #eee;
  border: 1px solid #ccc;
}
.input-append .add-on,
.input-append .btn,
.input-append .btn-group > .dropdown-toggle,
.input-prepend .add-on,
.input-prepend .btn,
.input-prepend .btn-group > .dropdown-toggle {
  vertical-align: top;
  -webkit-border-radius: 0;
  -moz-border-radius: 0;
  border-radius: 0;
}
.input-append .active,
.input-prepend .active {
  background-color: #a9dba9;
  border-color: #46a546;
}

.input-prepend .add-on,
.input-prepend .btn {
  margin-right: -1px;
}
.input-prepend .add-on:first-child,
.input-prepend .btn:first-child {
  -webkit-border-radius: 4px 0 0 4px;
  -moz-border-radius: 4px 0 0 4px;
  border-radius: 4px 0 0 4px;
}

.input-append input,
.input-append select,
.input-append .uneditable-input {
  -webkit-border-radius: 4px 0 0 4px;
  -moz-border-radius: 4px 0 0 4px;
  border-radius: 4px 0 0 4px;
}
.input-append input + .btn-group .btn:last-child,
.input-append select + .btn-group .btn:last-child,
.input-append .uneditable-input + .btn-group .btn:last-child {
  -webkit-border-radius: 0 4px 4px 0;
  -moz-border-radius: 0 4px 4px 0;
  border-radius: 0 4px 4px 0;
}
.input-append .add-on,
.input-append .btn,
.input-append .btn-group {
  margin-left: -1px;
}
.input-append .add-on:last-child,
.input-append .btn:last-child,
.input-append .btn-group:last-child > .dropdown-toggle {
  -webkit-border-radius: 0 4px 4px 0;
  -moz-border-radius: 0 4px 4px 0;
  border-radius: 0 4px 4px 0;
}

.input-prepend.input-append input,
.input-prepend.input-append select,
.input-prepend.input-append .uneditable-input {
  -webkit-border-radius: 0;
  -moz-border-radius: 0;
  border-radius: 0;
}
.input-prepend.input-append input + .btn-group .btn,
.input-prepend.input-append select + .btn-group .btn,
.input-prepend.input-append .uneditable-input + .btn-group .btn {
  -webkit-border-radius: 0 4px 4px 0;
  -moz-border-radius: 0 4px 4px 0;
  border-radius: 0 4px 4px 0;
}
.input-prepend.input-append .add-on:first-child,
.input-prepend.input-append .btn:first-child {
  margin-right: -1px;
  -webkit-border-radius: 4px 0 0 4px;
  -moz-border-radius: 4px 0 0 4px;
  border-radius: 4px 0 0 4px;
}
.input-prepend.input-append .add-on:last-child,
.input-prepend.input-append .btn:last-child {
  margin-left: -1px;
  -webkit-border-radius: 0 4px 4px 0;
  -moz-border-radius: 0 4px 4px 0;
  border-radius: 0 4px 4px 0;
}
.input-prepend.input-append .btn-group:first-child {
  margin-left: 0;
}

input.search-query {
  padding-right: 14px;
  padding-right: 4px \9;
  padding-left: 14px;
  padding-left: 4px \9;
  /* IE7-8 doesn't have border-radius, so don't indent the padding */
  margin-bottom: 0;
  -webkit-border-radius: 15px;
  -moz-border-radius: 15px;
  border-radius: 15px;
}

/* Allow for input prepend/append in search forms */
.form-search .input-append .search-query,
.form-search .input-prepend .search-query {
  -webkit-border-radius: 0;
  -moz-border-radius: 0;
  border-radius: 0;
}

.form-search .input-append .search-query {
  -webkit-border-radius: 14px 0 0 14px;
  -moz-border-radius: 14px 0 0 14px;
  border-radius: 14px 0 0 14px;
}

.form-search .input-append .btn {
  -webkit-border-radius: 0 14px 14px 0;
  -moz-border-radius: 0 14px 14px 0;
  border-radius: 0 14px 14px 0;
}

.form-search .input-prepend .search-query {
  -webkit-border-radius: 0 14px 14px 0;
  -moz-border-radius: 0 14px 14px 0;
  border-radius: 0 14px 14px 0;
}

.form-search .input-prepend .btn {
  -webkit-border-radius: 14px 0 0 14px;
  -moz-border-radius: 14px 0 0 14px;
  border-radius: 14px 0 0 14px;
}

.form-search input,
.form-search textarea,
.form-search select,
.form-search .help-inline,
.form-search .uneditable-input,
.form-search .input-prepend,
.form-search .input-append,
.form-inline input,
.form-inline textarea,
.form-inline select,
.form-inline .help-inline,
.form-inline .uneditable-input,
.form-inline .input-prepend,
.form-inline .input-append,
.form-horizontal input,
.form-horizontal textarea,
.form-horizontal select,
.form-horizontal .help-inline,
.form-horizontal .uneditable-input,
.form-horizontal .input-prepend,
.form-horizontal .input-append {
  display: inline-block;
  *display: inline;
  *zoom: 1;
  margin-bottom: 0;
  vertical-align: middle;
}
.form-search .hide,
.form-inline .hide,
.form-horizontal .hide {
  display: none;
}

.form-search label,
.form-inline label,
.form-search .btn-group,
.form-inline .btn-group {
  display: inline-block;
}

.form-search .input-append,
.form-inline .input-append,
.form-search .input-prepend,
.form-inline .input-prepend {
  margin-bottom: 0;
}

.form-search .radio,
.form-search .checkbox,
.form-inline .radio,
.form-inline .checkbox {
  padding-left: 0;
  margin-bottom: 0;
  vertical-align: middle;
}

.form-search .radio input[type="radio"],
.form-search .checkbox input[type="checkbox"],
.form-inline .radio input[type="radio"],
.form-inline .checkbox input[type="checkbox"] {
  float: left;
  margin-right: 3px;
  margin-left: 0;
}

.control-group {
  margin-bottom: 9px;
}

legend + .control-group {
  margin-top: 18px;
  -webkit-margin-top-collapse: separate;
}

.form-horizontal .control-group {
  margin-bottom: 18px;
  *zoom: 1;
}
.form-horizontal .control-group:before, .form-horizontal .control-group:after {
  display: table;
  content: "";
  line-height: 0;
}
.form-horizontal .control-group:after {
  clear: both;
}
.form-horizontal .control-label {
  float: left;
  width: 160px;
  padding-top: 5px;
  text-align: right;
}
.form-horizontal .controls {
  *display: inline-block;
  *padding-left: 20px;
  margin-left: 180px;
  *margin-left: 0;
}
.form-horizontal .controls:first-child {
  *padding-left: 180px;
}
.form-horizontal .help-block {
  margin-bottom: 0;
}
.form-horizontal input + .help-block,
.form-horizontal select + .help-block,
.form-horizontal textarea + .help-block,
.form-horizontal .uneditable-input + .help-block,
.form-horizontal .input-prepend + .help-block,
.form-horizontal .input-append + .help-block {
  margin-top: 9px;
}
.form-horizontal .form-actions {
  padding-left: 180px;
}

table {
  max-width: 100%;
  background-color: transparent;
  border-collapse: collapse;
  border-spacing: 0;
}

.table {
  width: 100%;
  margin-bottom: 18px;
}
.table th,
.table td {
  padding: 8px;
  line-height: 18px;
  text-align: left;
  vertical-align: top;
  border-top: 1px solid #ddd;
}
.table th {
  font-weight: bold;
}
.table thead th {
  vertical-align: bottom;
}
.table caption + thead tr:first-child th,
.table caption + thead tr:first-child td,
.table colgroup + thead tr:first-child th,
.table colgroup + thead tr:first-child td,
.table thead:first-child tr:first-child th,
.table thead:first-child tr:first-child td {
  border-top: 0;
}
.table tbody + tbody {
  border-top: 2px solid #ddd;
}
.table .table {
  background-color: #fff;
}

.table-condensed th,
.table-condensed td {
  padding: 4px 5px;
}

.table-bordered {
  border: 1px solid #ddd;
  border-collapse: separate;
  *border-collapse: collapse;
  border-left: 0;
  -webkit-border-radius: 4px;
  -moz-border-radius: 4px;
  border-radius: 4px;
}
.table-bordered th,
.table-bordered td {
  border-left: 1px solid #ddd;
}
.table-bordered caption + thead tr:first-child th,
.table-bordered caption + tbody tr:first-child th,
.table-bordered caption + tbody tr:first-child td,
.table-bordered colgroup + thead tr:first-child th,
.table-bordered colgroup + tbody tr:first-child th,
.table-bordered colgroup + tbody tr:first-child td,
.table-bordered thead:first-child tr:first-child th,
.table-bordered tbody:first-child tr:first-child th,
.table-bordered tbody:first-child tr:first-child td {
  border-top: 0;
}
.table-bordered thead:first-child tr:first-child > th:first-child,
.table-bordered tbody:first-child tr:first-child > td:first-child {
  -webkit-border-top-left-radius: 4px;
  -moz-border-radius-topleft: 4px;
  border-top-left-radius: 4px;
}
.table-bordered thead:first-child tr:first-child > th:last-child,
.table-bordered tbody:first-child tr:first-child > td:last-child {
  -webkit-border-top-right-radius: 4px;
  -moz-border-radius-topright: 4px;
  border-top-right-radius: 4px;
}
.table-bordered thead:last-child tr:last-child > th:first-child,
.table-bordered tbody:last-child tr:last-child > td:first-child,
.table-bordered tfoot:last-child tr:last-child > td:first-child {
  -webkit-border-bottom-left-radius: 4px;
  -moz-border-radius-bottomleft: 4px;
  border-bottom-left-radius: 4px;
}
.table-bordered thead:last-child tr:last-child > th:last-child,
.table-bordered tbody:last-child tr:last-child > td:last-child,
.table-bordered tfoot:last-child tr:last-child > td:last-child {
  -webkit-border-bottom-right-radius: 4px;
  -moz-border-radius-bottomright: 4px;
  border-bottom-right-radius: 4px;
}
.table-bordered tfoot + tbody:last-child tr:last-child td:first-child {
  -webkit-border-bottom-left-radius: 0;
  -moz-border-radius-bottomleft: 0;
  border-bottom-left-radius: 0;
}
.table-bordered tfoot + tbody:last-child tr:last-child td:last-child {
  -webkit-border-bottom-right-radius: 0;
  -moz-border-radius-bottomright: 0;
  border-bottom-right-radius: 0;
}
.table-bordered caption + thead tr:first-child th:first-child,
.table-bordered caption + tbody tr:first-child td:first-child,
.table-bordered colgroup + thead tr:first-child th:first-child,
.table-bordered colgroup + tbody tr:first-child td:first-child {
  -webkit-border-top-left-radius: 4px;
  -moz-border-radius-topleft: 4px;
  border-top-left-radius: 4px;
}
.table-bordered caption + thead tr:first-child th:last-child,
.table-bordered caption + tbody tr:first-child td:last-child,
.table-bordered colgroup + thead tr:first-child th:last-child,
.table-bordered colgroup + tbody tr:first-child td:last-child {
  -webkit-border-top-right-radius: 4px;
  -moz-border-radius-topright: 4px;
  border-top-right-radius: 4px;
}

.table-striped tbody > tr:nth-child(odd) > td,
.table-striped tbody > tr:nth-child(odd) > th {
  background-color: #f9f9f9;
}

.table-hover tbody tr:hover td,
.table-hover tbody tr:hover th {
  background-color: #f5f5f5;
}

table td[class*="span"],
table th[class*="span"],
.row-fluid table td[class*="span"],
.row-fluid table th[class*="span"] {
  display: table-cell;
  float: none;
  margin-left: 0;
}

.table td.span1,
.table th.span1 {
  float: none;
  width: 44px;
  margin-left: 0;
}
.table td.span2,
.table th.span2 {
  float: none;
  width: 124px;
  margin-left: 0;
}
.table td.span3,
.table th.span3 {
  float: none;
  width: 204px;
  margin-left: 0;
}
.table td.span4,
.table th.span4 {
  float: none;
  width: 284px;
  margin-left: 0;
}
.table td.span5,
.table th.span5 {
  float: none;
  width: 364px;
  margin-left: 0;
}
.table td.span6,
.table th.span6 {
  float: none;
  width: 444px;
  margin-left: 0;
}
.table td.span7,
.table th.span7 {
  float: none;
  width: 524px;
  margin-left: 0;
}
.table td.span8,
.table th.span8 {
  float: none;
  width: 604px;
  margin-left: 0;
}
.table td.span9,
.table th.span9 {
  float: none;
  width: 684px;
  margin-left: 0;
}
.table td.span10,
.table th.span10 {
  float: none;
  width: 764px;
  margin-left: 0;
}
.table td.span11,
.table th.span11 {
  float: none;
  width: 844px;
  margin-left: 0;
}
.table td.span12,
.table th.span12 {
  float: none;
  width: 924px;
  margin-left: 0;
}

.table tbody tr.success td {
  background-color: #dff0d8;
}
.table tbody tr.error td {
  background-color: #f2dede;
}
.table tbody tr.warning td {
  background-color: #fcf8e3;
}
.table tbody tr.info td {
  background-color: #d9edf7;
}

.table-hover tbody tr.success:hover td {
  background-color: #d0e9c6;
}
.table-hover tbody tr.error:hover td {
  background-color: #ebcccc;
}
.table-hover tbody tr.warning:hover td {
  background-color: #faf2cc;
}
.table-hover tbody tr.info:hover td {
  background-color: #c4e3f3;
}

/*!
 *  Font Awesome 3.0.1
 *  the iconic font designed for use with Twitter Bootstrap
 *  -------------------------------------------------------
 *  The full suite of pictographic icons, examples, and documentation
 *  can be found at: http://fortawesome.github.com/Font-Awesome/
 *
 *  License
 *  -------------------------------------------------------
 *  - The Font Awesome font is licensed under the SIL Open Font License - http://scripts.sil.org/OFL
 *  - Font Awesome CSS, LESS, and SASS files are licensed under the MIT License -
 *    http://opensource.org/licenses/mit-license.html
 *  - The Font Awesome pictograms are licensed under the CC BY 3.0 License - http://creativecommons.org/licenses/by/3.0/
 *  - Attribution is no longer required in Font Awesome 3.0, but much appreciated:
 *    "Font Awesome by Dave Gandy - http://fortawesome.github.com/Font-Awesome"
 *
 *  Contact
 *  -------------------------------------------------------
 *  Email: dave@davegandy.com
 *  Twitter: http://twitter.com/fortaweso_me
 *  Work: Lead Product Designer @ http://kyruus.com
 */
@font-face {
  font-family: "FontAwesome";
  src: url('../font/fontawesome-webfont.eot?v=3.0.1');
  src: url('../font/fontawesome-webfont.eot?v=3.0.1?#iefix') format('embedded-opentype'), url('../font/fontawesome-webfont.woff?v=3.0.1') format('woff'), url('../font/fontawesome-webfont.ttf?v=3.0.1') format('truetype');
  font-weight: normal;
  font-style: normal;
}
/*  Font Awesome styles
    ------------------------------------------------------- */
[class^="icon-"],
[class*=" icon-"] {
  font-family: FontAwesome;
  font-weight: normal;
  font-style: normal;
  text-decoration: inherit;
  -webkit-font-smoothing: antialiased;
  /* sprites.less reset */
  display: inline;
  width: auto;
  height: auto;
  line-height: normal;
  vertical-align: baseline;
  background-image: none;
  background-position: 0% 0%;
  background-repeat: repeat;
  margin-top: 0;
}

/* more sprites.less reset */
.icon-white,
.nav-pills > .active > a > [class^="icon-"],
.nav-pills > .active > a > [class*=" icon-"],
.nav-list > .active > a > [class^="icon-"],
.nav-list > .active > a > [class*=" icon-"],
.navbar-inverse .nav > .active > a > [class^="icon-"],
.navbar-inverse .nav > .active > a > [class*=" icon-"],
.dropdown-menu > li > a:hover > [class^="icon-"],
.dropdown-menu > li > a:hover > [class*=" icon-"],
.dropdown-menu > .active > a > [class^="icon-"],
.dropdown-menu > .active > a > [class*=" icon-"],
.dropdown-submenu:hover > a > [class^="icon-"],
.dropdown-submenu:hover > a > [class*=" icon-"] {
  background-image: none;
}

[class^="icon-"]:before,
[class*=" icon-"]:before {
  text-decoration: inherit;
  display: inline-block;
  speak: none;
}

/* makes sure icons active on rollover in links */
a [class^="icon-"],
a [class*=" icon-"] {
  display: inline-block;
}

/* makes the font 33% larger relative to the icon container */
.icon-large:before {
  vertical-align: -10%;
  font-size: 1.3333333333333333em;
}

.btn [class^="icon-"],
.btn [class*=" icon-"], .nav [class^="icon-"],
.nav [class*=" icon-"] {
  display: inline;
  /* keeps button heights with and without icons the same */
}
.btn [class^="icon-"].icon-large,
.btn [class*=" icon-"].icon-large, .nav [class^="icon-"].icon-large,
.nav [class*=" icon-"].icon-large {
  line-height: .9em;
}
.btn [class^="icon-"].icon-spin,
.btn [class*=" icon-"].icon-spin, .nav [class^="icon-"].icon-spin,
.nav [class*=" icon-"].icon-spin {
  display: inline-block;
}

.nav-tabs [class^="icon-"],
.nav-tabs [class*=" icon-"], .nav-pills [class^="icon-"],
.nav-pills [class*=" icon-"] {
  /* keeps button heights with and without icons the same */
}
.nav-tabs [class^="icon-"], .nav-tabs [class^="icon-"].icon-large,
.nav-tabs [class*=" icon-"],
.nav-tabs [class*=" icon-"].icon-large, .nav-pills [class^="icon-"], .nav-pills [class^="icon-"].icon-large,
.nav-pills [class*=" icon-"],
.nav-pills [class*=" icon-"].icon-large {
  line-height: .9em;
}

li [class^="icon-"],
li [class*=" icon-"], .nav li [class^="icon-"],
.nav li [class*=" icon-"] {
  display: inline-block;
  width: 1.25em;
  text-align: center;
}
li [class^="icon-"].icon-large,
li [class*=" icon-"].icon-large, .nav li [class^="icon-"].icon-large,
.nav li [class*=" icon-"].icon-large {
  /* increased font size for icon-large */
  width: 1.5625em;
}

ul.icons {
  list-style-type: none;
  text-indent: -.75em;
}
ul.icons li [class^="icon-"],
ul.icons li [class*=" icon-"] {
  width: .75em;
}

.icon-muted {
  color: #eee;
}

.icon-border {
  border: solid 1px #eee;
  padding: .2em .25em .15em;
  -webkit-border-radius: 3px;
  -moz-border-radius: 3px;
  border-radius: 3px;
}

.icon-2x {
  font-size: 2em;
}
.icon-2x.icon-border {
  border-width: 2px;
  -webkit-border-radius: 4px;
  -moz-border-radius: 4px;
  border-radius: 4px;
}

.icon-3x {
  font-size: 3em;
}
.icon-3x.icon-border {
  border-width: 3px;
  -webkit-border-radius: 5px;
  -moz-border-radius: 5px;
  border-radius: 5px;
}

.icon-4x {
  font-size: 4em;
}
.icon-4x.icon-border {
  border-width: 4px;
  -webkit-border-radius: 6px;
  -moz-border-radius: 6px;
  border-radius: 6px;
}

.pull-right {
  float: right;
}

.pull-left {
  float: left;
}

[class^="icon-"].pull-left,
[class*=" icon-"].pull-left {
  margin-right: .3em;
}
[class^="icon-"].pull-right,
[class*=" icon-"].pull-right {
  margin-left: .3em;
}

.btn [class^="icon-"].pull-left.icon-2x, .btn [class^="icon-"].pull-right.icon-2x,
.btn [class*=" icon-"].pull-left.icon-2x,
.btn [class*=" icon-"].pull-right.icon-2x {
  margin-top: .18em;
}
.btn [class^="icon-"].icon-spin.icon-large,
.btn [class*=" icon-"].icon-spin.icon-large {
  line-height: .8em;
}

.btn.btn-small [class^="icon-"].pull-left.icon-2x, .btn.btn-small [class^="icon-"].pull-right.icon-2x,
.btn.btn-small [class*=" icon-"].pull-left.icon-2x,
.btn.btn-small [class*=" icon-"].pull-right.icon-2x {
  margin-top: .25em;
}

.btn.btn-large [class^="icon-"],
.btn.btn-large [class*=" icon-"] {
  margin-top: 0;
}
.btn.btn-large [class^="icon-"].pull-left.icon-2x, .btn.btn-large [class^="icon-"].pull-right.icon-2x,
.btn.btn-large [class*=" icon-"].pull-left.icon-2x,
.btn.btn-large [class*=" icon-"].pull-right.icon-2x {
  margin-top: .05em;
}
.btn.btn-large [class^="icon-"].pull-left.icon-2x,
.btn.btn-large [class*=" icon-"].pull-left.icon-2x {
  margin-right: .2em;
}
.btn.btn-large [class^="icon-"].pull-right.icon-2x,
.btn.btn-large [class*=" icon-"].pull-right.icon-2x {
  margin-left: .2em;
}

.icon-spin {
  display: inline-block;
  -moz-animation: spin 2s infinite linear;
  -o-animation: spin 2s infinite linear;
  -webkit-animation: spin 2s infinite linear;
  animation: spin 2s infinite linear;
}

@-moz-keyframes spin {
  0% {
    -moz-transform: rotate(0deg);
  }
  100% {
    -moz-transform: rotate(359deg);
  }
}
@-webkit-keyframes spin {
  0% {
    -webkit-transform: rotate(0deg);
  }
  100% {
    -webkit-transform: rotate(359deg);
  }
}
@-o-keyframes spin {
  0% {
    -o-transform: rotate(0deg);
  }
  100% {
    -o-transform: rotate(359deg);
  }
}
@-ms-keyframes spin {
  0% {
    -ms-transform: rotate(0deg);
  }
  100% {
    -ms-transform: rotate(359deg);
  }
}
@keyframes spin {
  0% {
    transform: rotate(0deg);
  }
  100% {
    transform: rotate(359deg);
  }
}
@-moz-document url-prefix() {
  .icon-spin {
    height: .9em;
  }

  .btn .icon-spin {
    height: auto;
  }

  .icon-spin.icon-large {
    height: 1.25em;
  }

  .btn .icon-spin.icon-large {
    height: .75em;
  }
}
/*  Font Awesome uses the Unicode Private Use Area (PUA) to ensure screen
    readers do not read off random characters that represent icons */
.icon-glass:before {
  content: "\f000";
}

.icon-music:before {
  content: "\f001";
}

.icon-search:before {
  content: "\f002";
}

.icon-envelope:before {
  content: "\f003";
}

.icon-heart:before {
  content: "\f004";
}

.icon-star:before {
  content: "\f005";
}

.icon-star-empty:before {
  content: "\f006";
}

.icon-user:before {
  content: "\f007";
}

.icon-film:before {
  content: "\f008";
}

.icon-th-large:before {
  content: "\f009";
}

.icon-th:before {
  content: "\f00a";
}

.icon-th-list:before {
  content: "\f00b";
}

.icon-ok:before {
  content: "\f00c";
}

.icon-remove:before {
  content: "\f00d";
}

.icon-zoom-in:before {
  content: "\f00e";
}

.icon-zoom-out:before {
  content: "\f010";
}

.icon-off:before {
  content: "\f011";
}

.icon-signal:before {
  content: "\f012";
}

.icon-cog:before {
  content: "\f013";
}

.icon-trash:before {
  content: "\f014";
}

.icon-home:before {
  content: "\f015";
}

.icon-file:before {
  content: "\f016";
}

.icon-time:before {
  content: "\f017";
}

.icon-road:before {
  content: "\f018";
}

.icon-download-alt:before {
  content: "\f019";
}

.icon-download:before {
  content: "\f01a";
}

.icon-upload:before {
  content: "\f01b";
}

.icon-inbox:before {
  content: "\f01c";
}

.icon-play-circle:before {
  content: "\f01d";
}

.icon-repeat:before {
  content: "\f01e";
}

/* \f020 doesn't work in Safari. all shifted one down */
.icon-refresh:before {
  content: "\f021";
}

.icon-list-alt:before {
  content: "\f022";
}

.icon-lock:before {
  content: "\f023";
}

.icon-flag:before {
  content: "\f024";
}

.icon-headphones:before {
  content: "\f025";
}

.icon-volume-off:before {
  content: "\f026";
}

.icon-volume-down:before {
  content: "\f027";
}

.icon-volume-up:before {
  content: "\f028";
}

.icon-qrcode:before {
  content: "\f029";
}

.icon-barcode:before {
  content: "\f02a";
}

.icon-tag:before {
  content: "\f02b";
}

.icon-tags:before {
  content: "\f02c";
}

.icon-book:before {
  content: "\f02d";
}

.icon-bookmark:before {
  content: "\f02e";
}

.icon-print:before {
  content: "\f02f";
}

.icon-camera:before {
  content: "\f030";
}

.icon-font:before {
  content: "\f031";
}

.icon-bold:before {
  content: "\f032";
}

.icon-italic:before {
  content: "\f033";
}

.icon-text-height:before {
  content: "\f034";
}

.icon-text-width:before {
  content: "\f035";
}

.icon-align-left:before {
  content: "\f036";
}

.icon-align-center:before {
  content: "\f037";
}

.icon-align-right:before {
  content: "\f038";
}

.icon-align-justify:before {
  content: "\f039";
}

.icon-list:before {
  content: "\f03a";
}

.icon-indent-left:before {
  content: "\f03b";
}

.icon-indent-right:before {
  content: "\f03c";
}

.icon-facetime-video:before {
  content: "\f03d";
}

.icon-picture:before {
  content: "\f03e";
}

.icon-pencil:before {
  content: "\f040";
}

.icon-map-marker:before {
  content: "\f041";
}

.icon-adjust:before {
  content: "\f042";
}

.icon-tint:before {
  content: "\f043";
}

.icon-edit:before {
  content: "\f044";
}

.icon-share:before {
  content: "\f045";
}

.icon-check:before {
  content: "\f046";
}

.icon-move:before {
  content: "\f047";
}

.icon-step-backward:before {
  content: "\f048";
}

.icon-fast-backward:before {
  content: "\f049";
}

.icon-backward:before {
  content: "\f04a";
}

.icon-play:before {
  content: "\f04b";
}

.icon-pause:before {
  content: "\f04c";
}

.icon-stop:before {
  content: "\f04d";
}

.icon-forward:before {
  content: "\f04e";
}

.icon-fast-forward:before {
  content: "\f050";
}

.icon-step-forward:before {
  content: "\f051";
}

.icon-eject:before {
  content: "\f052";
}

.icon-chevron-left:before {
  content: "\f053";
}

.icon-chevron-right:before {
  content: "\f054";
}

.icon-plus-sign:before {
  content: "\f055";
}

.icon-minus-sign:before {
  content: "\f056";
}

.icon-remove-sign:before {
  content: "\f057";
}

.icon-ok-sign:before {
  content: "\f058";
}

.icon-question-sign:before {
  content: "\f059";
}

.icon-info-sign:before {
  content: "\f05a";
}

.icon-screenshot:before {
  content: "\f05b";
}

.icon-remove-circle:before {
  content: "\f05c";
}

.icon-ok-circle:before {
  content: "\f05d";
}

.icon-ban-circle:before {
  content: "\f05e";
}

.icon-arrow-left:before {
  content: "\f060";
}

.icon-arrow-right:before {
  content: "\f061";
}

.icon-arrow-up:before {
  content: "\f062";
}

.icon-arrow-down:before {
  content: "\f063";
}

.icon-share-alt:before {
  content: "\f064";
}

.icon-resize-full:before {
  content: "\f065";
}

.icon-resize-small:before {
  content: "\f066";
}

.icon-plus:before {
  content: "\f067";
}

.icon-minus:before {
  content: "\f068";
}

.icon-asterisk:before {
  content: "\f069";
}

.icon-exclamation-sign:before {
  content: "\f06a";
}

.icon-gift:before {
  content: "\f06b";
}

.icon-leaf:before {
  content: "\f06c";
}

.icon-fire:before {
  content: "\f06d";
}

.icon-eye-open:before {
  content: "\f06e";
}

.icon-eye-close:before {
  content: "\f070";
}

.icon-warning-sign:before {
  content: "\f071";
}

.icon-plane:before {
  content: "\f072";
}

.icon-calendar:before {
  content: "\f073";
}

.icon-random:before {
  content: "\f074";
}

.icon-comment:before {
  content: "\f075";
}

.icon-magnet:before {
  content: "\f076";
}

.icon-chevron-up:before {
  content: "\f077";
}

.icon-chevron-down:before {
  content: "\f078";
}

.icon-retweet:before {
  content: "\f079";
}

.icon-shopping-cart:before {
  content: "\f07a";
}

.icon-folder-close:before {
  content: "\f07b";
}

.icon-folder-open:before {
  content: "\f07c";
}

.icon-resize-vertical:before {
  content: "\f07d";
}

.icon-resize-horizontal:before {
  content: "\f07e";
}

.icon-bar-chart:before {
  content: "\f080";
}

.icon-twitter-sign:before {
  content: "\f081";
}

.icon-facebook-sign:before {
  content: "\f082";
}

.icon-camera-retro:before {
  content: "\f083";
}

.icon-key:before {
  content: "\f084";
}

.icon-cogs:before {
  content: "\f085";
}

.icon-comments:before {
  content: "\f086";
}

.icon-thumbs-up:before {
  content: "\f087";
}

.icon-thumbs-down:before {
  content: "\f088";
}

.icon-star-half:before {
  content: "\f089";
}

.icon-heart-empty:before {
  content: "\f08a";
}

.icon-signout:before {
  content: "\f08b";
}

.icon-linkedin-sign:before {
  content: "\f08c";
}

.icon-pushpin:before {
  content: "\f08d";
}

.icon-external-link:before {
  content: "\f08e";
}

.icon-signin:before {
  content: "\f090";
}

.icon-trophy:before {
  content: "\f091";
}

.icon-github-sign:before {
  content: "\f092";
}

.icon-upload-alt:before {
  content: "\f093";
}

.icon-lemon:before {
  content: "\f094";
}

.icon-phone:before {
  content: "\f095";
}

.icon-check-empty:before {
  content: "\f096";
}

.icon-bookmark-empty:before {
  content: "\f097";
}

.icon-phone-sign:before {
  content: "\f098";
}

.icon-twitter:before {
  content: "\f099";
}

.icon-facebook:before {
  content: "\f09a";
}

.icon-github:before {
  content: "\f09b";
}

.icon-unlock:before {
  content: "\f09c";
}

.icon-credit-card:before {
  content: "\f09d";
}

.icon-rss:before {
  content: "\f09e";
}

.icon-hdd:before {
  content: "\f0a0";
}

.icon-bullhorn:before {
  content: "\f0a1";
}

.icon-bell:before {
  content: "\f0a2";
}

.icon-certificate:before {
  content: "\f0a3";
}

.icon-hand-right:before {
  content: "\f0a4";
}

.icon-hand-left:before {
  content: "\f0a5";
}

.icon-hand-up:before {
  content: "\f0a6";
}

.icon-hand-down:before {
  content: "\f0a7";
}

.icon-circle-arrow-left:before {
  content: "\f0a8";
}

.icon-circle-arrow-right:before {
  content: "\f0a9";
}

.icon-circle-arrow-up:before {
  content: "\f0aa";
}

.icon-circle-arrow-down:before {
  content: "\f0ab";
}

.icon-globe:before {
  content: "\f0ac";
}

.icon-wrench:before {
  content: "\f0ad";
}

.icon-tasks:before {
  content: "\f0ae";
}

.icon-filter:before {
  content: "\f0b0";
}

.icon-briefcase:before {
  content: "\f0b1";
}

.icon-fullscreen:before {
  content: "\f0b2";
}

.icon-group:before {
  content: "\f0c0";
}

.icon-link:before {
  content: "\f0c1";
}

.icon-cloud:before {
  content: "\f0c2";
}

.icon-beaker:before {
  content: "\f0c3";
}

.icon-cut:before {
  content: "\f0c4";
}

.icon-copy:before {
  content: "\f0c5";
}

.icon-paper-clip:before {
  content: "\f0c6";
}

.icon-save:before {
  content: "\f0c7";
}

.icon-sign-blank:before {
  content: "\f0c8";
}

.icon-reorder:before {
  content: "\f0c9";
}

.icon-list-ul:before {
  content: "\f0ca";
}

.icon-list-ol:before {
  content: "\f0cb";
}

.icon-strikethrough:before {
  content: "\f0cc";
}

.icon-underline:before {
  content: "\f0cd";
}

.icon-table:before {
  content: "\f0ce";
}

.icon-magic:before {
  content: "\f0d0";
}

.icon-truck:before {
  content: "\f0d1";
}

.icon-pinterest:before {
  content: "\f0d2";
}

.icon-pinterest-sign:before {
  content: "\f0d3";
}

.icon-google-plus-sign:before {
  content: "\f0d4";
}

.icon-google-plus:before {
  content: "\f0d5";
}

.icon-money:before {
  content: "\f0d6";
}

.icon-caret-down:before {
  content: "\f0d7";
}

.icon-caret-up:before {
  content: "\f0d8";
}

.icon-caret-left:before {
  content: "\f0d9";
}

.icon-caret-right:before {
  content: "\f0da";
}

.icon-columns:before {
  content: "\f0db";
}

.icon-sort:before {
  content: "\f0dc";
}

.icon-sort-down:before {
  content: "\f0dd";
}

.icon-sort-up:before {
  content: "\f0de";
}

.icon-envelope-alt:before {
  content: "\f0e0";
}

.icon-linkedin:before {
  content: "\f0e1";
}

.icon-undo:before {
  content: "\f0e2";
}

.icon-legal:before {
  content: "\f0e3";
}

.icon-dashboard:before {
  content: "\f0e4";
}

.icon-comment-alt:before {
  content: "\f0e5";
}

.icon-comments-alt:before {
  content: "\f0e6";
}

.icon-bolt:before {
  content: "\f0e7";
}

.icon-sitemap:before {
  content: "\f0e8";
}

.icon-umbrella:before {
  content: "\f0e9";
}

.icon-paste:before {
  content: "\f0ea";
}

.icon-lightbulb:before {
  content: "\f0eb";
}

.icon-exchange:before {
  content: "\f0ec";
}

.icon-cloud-download:before {
  content: "\f0ed";
}

.icon-cloud-upload:before {
  content: "\f0ee";
}

.icon-user-md:before {
  content: "\f0f0";
}

.icon-stethoscope:before {
  content: "\f0f1";
}

.icon-suitcase:before {
  content: "\f0f2";
}

.icon-bell-alt:before {
  content: "\f0f3";
}

.icon-coffee:before {
  content: "\f0f4";
}

.icon-food:before {
  content: "\f0f5";
}

.icon-file-alt:before {
  content: "\f0f6";
}

.icon-building:before {
  content: "\f0f7";
}

.icon-hospital:before {
  content: "\f0f8";
}

.icon-ambulance:before {
  content: "\f0f9";
}

.icon-medkit:before {
  content: "\f0fa";
}

.icon-fighter-jet:before {
  content: "\f0fb";
}

.icon-beer:before {
  content: "\f0fc";
}

.icon-h-sign:before {
  content: "\f0fd";
}

.icon-plus-sign-alt:before {
  content: "\f0fe";
}

.icon-double-angle-left:before {
  content: "\f100";
}

.icon-double-angle-right:before {
  content: "\f101";
}

.icon-double-angle-up:before {
  content: "\f102";
}

.icon-double-angle-down:before {
  content: "\f103";
}

.icon-angle-left:before {
  content: "\f104";
}

.icon-angle-right:before {
  content: "\f105";
}

.icon-angle-up:before {
  content: "\f106";
}

.icon-angle-down:before {
  content: "\f107";
}

.icon-desktop:before {
  content: "\f108";
}

.icon-laptop:before {
  content: "\f109";
}

.icon-tablet:before {
  content: "\f10a";
}

.icon-mobile-phone:before {
  content: "\f10b";
}

.icon-circle-blank:before {
  content: "\f10c";
}

.icon-quote-left:before {
  content: "\f10d";
}

.icon-quote-right:before {
  content: "\f10e";
}

.icon-spinner:before {
  content: "\f110";
}

.icon-circle:before {
  content: "\f111";
}

.icon-reply:before {
  content: "\f112";
}

.icon-github-alt:before {
  content: "\f113";
}

.icon-folder-close-alt:before {
  content: "\f114";
}

.icon-folder-open-alt:before {
  content: "\f115";
}

.dropup,
.dropdown {
  position: relative;
}

.dropdown-toggle {
  *margin-bottom: -3px;
}

.dropdown-toggle:active,
.open .dropdown-toggle {
  outline: 0;
}

.caret {
  display: inline-block;
  width: 0;
  height: 0;
  vertical-align: top;
  border-top: 4px solid #000;
  border-right: 4px solid transparent;
  border-left: 4px solid transparent;
  content: "";
}

.dropdown .caret {
  margin-top: 8px;
  margin-left: 2px;
}

.dropdown-menu {
  position: absolute;
  top: 100%;
  left: 0;
  z-index: 1000;
  display: none;
  float: left;
  min-width: 160px;
  padding: 5px 0;
  margin: 2px 0 0;
  list-style: none;
  background-color: #fff;
  border: 1px solid #ccc;
  border: 1px solid rgba(0, 0, 0, 0.2);
  *border-right-width: 2px;
  *border-bottom-width: 2px;
  -webkit-border-radius: 6px;
  -moz-border-radius: 6px;
  border-radius: 6px;
  -webkit-box-shadow: 0 5px 10px rgba(0, 0, 0, 0.2);
  -moz-box-shadow: 0 5px 10px rgba(0, 0, 0, 0.2);
  box-shadow: 0 5px 10px rgba(0, 0, 0, 0.2);
  -webkit-background-clip: padding-box;
  -moz-background-clip: padding;
  background-clip: padding-box;
}
.dropdown-menu.pull-right {
  right: 0;
  left: auto;
}
.dropdown-menu .divider {
  *width: 100%;
  height: 1px;
  margin: 8px 1px;
  *margin: -5px 0 5px;
  overflow: hidden;
  background-color: #e5e5e5;
  border-bottom: 1px solid #fff;
}
.dropdown-menu li > a {
  display: block;
  padding: 3px 20px;
  clear: both;
  font-weight: normal;
  line-height: 18px;
  color: #333;
  white-space: nowrap;
}

.dropdown-menu li > a:hover,
.dropdown-menu li > a:focus,
.dropdown-submenu:hover > a {
  text-decoration: none;
  color: #fff;
  background-color: #0081c2;
  background-image: -moz-linear-gradient(top, #08c, #0077b3);
  background-image: -webkit-gradient(linear, 0 0, 0 100%, from(#08c), to(#0077b3));
  background-image: -webkit-linear-gradient(top, #08c, #0077b3);
  background-image: -o-linear-gradient(top, #08c, #0077b3);
  background-image: linear-gradient(to bottom, #0088cc, #0077b3);
  background-repeat: repeat-x;
  filter: progid:DXImageTransform.Microsoft.gradient(startColorstr='#0085c7', endColorstr='#0074ad', GradientType=0);
}

.dropdown-menu .active > a,
.dropdown-menu .active > a:hover {
  color: #fff;
  text-decoration: none;
  outline: 0;
  background-color: #0081c2;
  background-image: -moz-linear-gradient(top, #08c, #0077b3);
  background-image: -webkit-gradient(linear, 0 0, 0 100%, from(#08c), to(#0077b3));
  background-image: -webkit-linear-gradient(top, #08c, #0077b3);
  background-image: -o-linear-gradient(top, #08c, #0077b3);
  background-image: linear-gradient(to bottom, #0088cc, #0077b3);
  background-repeat: repeat-x;
  filter: progid:DXImageTransform.Microsoft.gradient(startColorstr='#0085c7', endColorstr='#0074ad', GradientType=0);
}

.dropdown-menu .disabled > a,
.dropdown-menu .disabled > a:hover {
  color: #999;
}

.dropdown-menu .disabled > a:hover {
  text-decoration: none;
  background-color: transparent;
  background-image: none;
  filter: progid:DXImageTransform.Microsoft.gradient(enabled=false);
  cursor: default;
}

.open {
  *z-index: 1000;
}
.open > .dropdown-menu {
  display: block;
}

.pull-right > .dropdown-menu {
  right: 0;
  left: auto;
}

.dropup .caret,
.navbar-fixed-bottom .dropdown .caret {
  border-top: 0;
  border-bottom: 4px solid #000;
  content: "";
}
.dropup .dropdown-menu,
.navbar-fixed-bottom .dropdown .dropdown-menu {
  top: auto;
  bottom: 100%;
  margin-bottom: 1px;
}

.dropdown-submenu {
  position: relative;
}

.dropdown-submenu > .dropdown-menu {
  top: 0;
  left: 100%;
  margin-top: -6px;
  margin-left: -1px;
  -webkit-border-radius: 0 6px 6px 6px;
  -moz-border-radius: 0 6px 6px 6px;
  border-radius: 0 6px 6px 6px;
}

.dropdown-submenu:hover > .dropdown-menu {
  display: block;
}

.dropup .dropdown-submenu > .dropdown-menu {
  top: auto;
  bottom: 0;
  margin-top: 0;
  margin-bottom: -2px;
  -webkit-border-radius: 5px 5px 5px 0;
  -moz-border-radius: 5px 5px 5px 0;
  border-radius: 5px 5px 5px 0;
}

.dropdown-submenu > a:after {
  display: block;
  content: " ";
  float: right;
  width: 0;
  height: 0;
  border-color: transparent;
  border-style: solid;
  border-width: 5px 0 5px 5px;
  border-left-color: #cccccc;
  margin-top: 5px;
  margin-right: -10px;
}

.dropdown-submenu:hover > a:after {
  border-left-color: #fff;
}

.dropdown-submenu.pull-left {
  float: none;
}
.dropdown-submenu.pull-left > .dropdown-menu {
  left: -100%;
  margin-left: 10px;
  -webkit-border-radius: 6px 0 6px 6px;
  -moz-border-radius: 6px 0 6px 6px;
  border-radius: 6px 0 6px 6px;
}

.dropdown .dropdown-menu .nav-header {
  padding-left: 20px;
  padding-right: 20px;
}

.typeahead {
  z-index: 1051;
  margin-top: 2px;
  -webkit-border-radius: 4px;
  -moz-border-radius: 4px;
  border-radius: 4px;
}

.well {
  min-height: 20px;
  padding: 19px;
  margin-bottom: 20px;
  background-color: #f5f5f5;
  border: 1px solid #e3e3e3;
  -webkit-border-radius: 4px;
  -moz-border-radius: 4px;
  border-radius: 4px;
  -webkit-box-shadow: inset 0 1px 1px rgba(0, 0, 0, 0.05);
  -moz-box-shadow: inset 0 1px 1px rgba(0, 0, 0, 0.05);
  box-shadow: inset 0 1px 1px rgba(0, 0, 0, 0.05);
}
.well blockquote {
  border-color: #ddd;
  border-color: rgba(0, 0, 0, 0.15);
}

.well-large {
  padding: 24px;
  -webkit-border-radius: 6px;
  -moz-border-radius: 6px;
  border-radius: 6px;
}

.well-small {
  padding: 9px;
  -webkit-border-radius: 3px;
  -moz-border-radius: 3px;
  border-radius: 3px;
}

.fade {
  opacity: 0;
  -webkit-transition: opacity 0.15s linear;
  -moz-transition: opacity 0.15s linear;
  -o-transition: opacity 0.15s linear;
  transition: opacity 0.15s linear;
}
.fade.in {
  opacity: 1;
}

.collapse {
  position: relative;
  height: 0;
  overflow: hidden;
  -webkit-transition: height 0.35s ease;
  -moz-transition: height 0.35s ease;
  -o-transition: height 0.35s ease;
  transition: height 0.35s ease;
}
.collapse.in {
  height: auto;
}

.close {
  float: right;
  font-size: 20px;
  font-weight: bold;
  line-height: 18px;
  color: #000;
  text-shadow: 0 1px 0 white;
  opacity: 0.2;
  filter: alpha(opacity=20);
}
.close:hover {
  color: #000;
  text-decoration: none;
  cursor: pointer;
  opacity: 0.4;
  filter: alpha(opacity=40);
}

button.close {
  padding: 0;
  cursor: pointer;
  background: transparent;
  border: 0;
  -webkit-appearance: none;
}

.btn {
  display: inline-block;
  *display: inline;
  *zoom: 1;
  padding: 4px 12px;
  margin-bottom: 0;
  font-size: 14px;
  line-height: 18px;
  text-align: center;
  vertical-align: middle;
  cursor: pointer;
  color: #333;
  text-shadow: 0 1px 1px rgba(255, 255, 255, 0.75);
  background-color: whitesmoke;
  background-image: -moz-linear-gradient(top, #fff, #e6e6e6);
  background-image: -webkit-gradient(linear, 0 0, 0 100%, from(#fff), to(#e6e6e6));
  background-image: -webkit-linear-gradient(top, #fff, #e6e6e6);
  background-image: -o-linear-gradient(top, #fff, #e6e6e6);
  background-image: linear-gradient(to bottom, #ffffff, #e6e6e6);
  background-repeat: repeat-x;
  filter: progid:DXImageTransform.Microsoft.gradient(startColorstr='#fcfcfc', endColorstr='#e3e3e3', GradientType=0);
  border-color: #e6e6e6 #e6e6e6 #bfbfbf;
  border-color: rgba(0, 0, 0, 0.1) rgba(0, 0, 0, 0.1) rgba(0, 0, 0, 0.25);
  *background-color: #e6e6e6;
  /* Darken IE7 buttons by default so they stand out more given they won't have borders */
  filter: progid:DXImageTransform.Microsoft.gradient(enabled=false);
  border: 1px solid #bbb;
  *border: 0;
  border-bottom-color: #a2a2a2;
  -webkit-border-radius: 4px;
  -moz-border-radius: 4px;
  border-radius: 4px;
  *margin-left: .3em;
  -webkit-box-shadow: inset 0 1px 0 rgba(255, 255, 255, 0.2), 0 1px 2px rgba(0, 0, 0, 0.05);
  -moz-box-shadow: inset 0 1px 0 rgba(255, 255, 255, 0.2), 0 1px 2px rgba(0, 0, 0, 0.05);
  box-shadow: inset 0 1px 0 rgba(255, 255, 255, 0.2), 0 1px 2px rgba(0, 0, 0, 0.05);
}
.btn:hover, .btn:active, .btn.active, .btn.disabled, .btn[disabled] {
  color: #333;
  background-color: #e6e6e6;
  *background-color: #d9d9d9;
}
.btn:active, .btn.active {
  background-color: #cccccc \9;
}
.btn:first-child {
  *margin-left: 0;
}
.btn:hover {
  color: #333;
  text-decoration: none;
  background-position: 0 -15px;
  -webkit-transition: background-position 0.1s linear;
  -moz-transition: background-position 0.1s linear;
  -o-transition: background-position 0.1s linear;
  transition: background-position 0.1s linear;
}
.btn:focus {
  outline: thin dotted #333;
  outline: 5px auto -webkit-focus-ring-color;
  outline-offset: -2px;
}
.btn.active, .btn:active {
  background-image: none;
  outline: 0;
  -webkit-box-shadow: inset 0 2px 4px rgba(0, 0, 0, 0.15), 0 1px 2px rgba(0, 0, 0, 0.05);
  -moz-box-shadow: inset 0 2px 4px rgba(0, 0, 0, 0.15), 0 1px 2px rgba(0, 0, 0, 0.05);
  box-shadow: inset 0 2px 4px rgba(0, 0, 0, 0.15), 0 1px 2px rgba(0, 0, 0, 0.05);
}
.btn.disabled, .btn[disabled] {
  cursor: default;
  background-image: none;
  opacity: 0.65;
  filter: alpha(opacity=65);
  -webkit-box-shadow: none;
  -moz-box-shadow: none;
  box-shadow: none;
}

.btn-large {
  padding: 11px 19px;
  font-size: 17.5px;
  -webkit-border-radius: 6px;
  -moz-border-radius: 6px;
  border-radius: 6px;
}

.btn-large [class^="icon-"],
.btn-large [class*=" icon-"] {
  margin-top: 4px;
}

.btn-small {
  padding: 2px 10px;
  font-size: 11.9px;
  -webkit-border-radius: 3px;
  -moz-border-radius: 3px;
  border-radius: 3px;
}

.btn-small [class^="icon-"],
.btn-small [class*=" icon-"] {
  margin-top: 0;
}

.btn-mini [class^="icon-"],
.btn-mini [class*=" icon-"] {
  margin-top: -1px;
}

.btn-mini {
  padding: 0 6px;
  font-size: 10.5px;
  -webkit-border-radius: 3px;
  -moz-border-radius: 3px;
  border-radius: 3px;
}

.btn-block {
  display: block;
  width: 100%;
  padding-left: 0;
  padding-right: 0;
  -webkit-box-sizing: border-box;
  -moz-box-sizing: border-box;
  box-sizing: border-box;
}

.btn-block + .btn-block {
  margin-top: 5px;
}

input[type="submit"].btn-block,
input[type="reset"].btn-block,
input[type="button"].btn-block {
  width: 100%;
}

.btn-primary.active,
.btn-warning.active,
.btn-danger.active,
.btn-success.active,
.btn-info.active,
.btn-inverse.active {
  color: rgba(255, 255, 255, 0.75);
}

.btn {
  border-color: #c5c5c5;
  border-color: rgba(0, 0, 0, 0.15) rgba(0, 0, 0, 0.15) rgba(0, 0, 0, 0.25);
}

.btn-primary {
  color: #fff;
  text-shadow: 0 -1px 0 rgba(0, 0, 0, 0.25);
  background-color: #006ecc;
  background-image: -moz-linear-gradient(top, #08c, #0044cc);
  background-image: -webkit-gradient(linear, 0 0, 0 100%, from(#08c), to(#0044cc));
  background-image: -webkit-linear-gradient(top, #08c, #0044cc);
  background-image: -o-linear-gradient(top, #08c, #0044cc);
  background-image: linear-gradient(to bottom, #0088cc, #0044cc);
  background-repeat: repeat-x;
  filter: progid:DXImageTransform.Microsoft.gradient(startColorstr='#0085c7', endColorstr='#0042c7', GradientType=0);
  border-color: #0044cc #0044cc #002a80;
  border-color: rgba(0, 0, 0, 0.1) rgba(0, 0, 0, 0.1) rgba(0, 0, 0, 0.25);
  *background-color: #0044cc;
  /* Darken IE7 buttons by default so they stand out more given they won't have borders */
  filter: progid:DXImageTransform.Microsoft.gradient(enabled=false);
}
.btn-primary:hover, .btn-primary:active, .btn-primary.active, .btn-primary.disabled, .btn-primary[disabled] {
  color: #fff;
  background-color: #0044cc;
  *background-color: #003bb3;
}
.btn-primary:active, .btn-primary.active {
  background-color: #003399 \9;
}

.btn-warning {
  color: #fff;
  text-shadow: 0 -1px 0 rgba(0, 0, 0, 0.25);
  background-color: #f9a834;
  background-image: -moz-linear-gradient(top, #fbb450, #f89406);
  background-image: -webkit-gradient(linear, 0 0, 0 100%, from(#fbb450), to(#f89406));
  background-image: -webkit-linear-gradient(top, #fbb450, #f89406);
  background-image: -o-linear-gradient(top, #fbb450, #f89406);
  background-image: linear-gradient(to bottom, #fbb450, #f89406);
  background-repeat: repeat-x;
  filter: progid:DXImageTransform.Microsoft.gradient(startColorstr='#fbb24b', endColorstr='#f39106', GradientType=0);
  border-color: #f89406 #f89406 #ad6704;
  border-color: rgba(0, 0, 0, 0.1) rgba(0, 0, 0, 0.1) rgba(0, 0, 0, 0.25);
  *background-color: #f89406;
  /* Darken IE7 buttons by default so they stand out more given they won't have borders */
  filter: progid:DXImageTransform.Microsoft.gradient(enabled=false);
}
.btn-warning:hover, .btn-warning:active, .btn-warning.active, .btn-warning.disabled, .btn-warning[disabled] {
  color: #fff;
  background-color: #f89406;
  *background-color: #df8505;
}
.btn-warning:active, .btn-warning.active {
  background-color: #c67605 \9;
}

.btn-danger {
  color: #fff;
  text-shadow: 0 -1px 0 rgba(0, 0, 0, 0.25);
  background-color: #db4f4a;
  background-image: -moz-linear-gradient(top, #ee5f5b, #bd362f);
  background-image: -webkit-gradient(linear, 0 0, 0 100%, from(#ee5f5b), to(#bd362f));
  background-image: -webkit-linear-gradient(top, #ee5f5b, #bd362f);
  background-image: -o-linear-gradient(top, #ee5f5b, #bd362f);
  background-image: linear-gradient(to bottom, #ee5f5b, #bd362f);
  background-repeat: repeat-x;
  filter: progid:DXImageTransform.Microsoft.gradient(startColorstr='#ee5a56', endColorstr='#b9352e', GradientType=0);
  border-color: #bd362f #bd362f #802420;
  border-color: rgba(0, 0, 0, 0.1) rgba(0, 0, 0, 0.1) rgba(0, 0, 0, 0.25);
  *background-color: #bd362f;
  /* Darken IE7 buttons by default so they stand out more given they won't have borders */
  filter: progid:DXImageTransform.Microsoft.gradient(enabled=false);
}
.btn-danger:hover, .btn-danger:active, .btn-danger.active, .btn-danger.disabled, .btn-danger[disabled] {
  color: #fff;
  background-color: #bd362f;
  *background-color: #a9302a;
}
.btn-danger:active, .btn-danger.active {
  background-color: #942a25 \9;
}

.btn-success {
  color: #fff;
  text-shadow: 0 -1px 0 rgba(0, 0, 0, 0.25);
  background-color: #5bb75b;
  background-image: -moz-linear-gradient(top, #62c462, #51a351);
  background-image: -webkit-gradient(linear, 0 0, 0 100%, from(#62c462), to(#51a351));
  background-image: -webkit-linear-gradient(top, #62c462, #51a351);
  background-image: -o-linear-gradient(top, #62c462, #51a351);
  background-image: linear-gradient(to bottom, #62c462, #51a351);
  background-repeat: repeat-x;
  filter: progid:DXImageTransform.Microsoft.gradient(startColorstr='#5ec35e', endColorstr='#4fa04f', GradientType=0);
  border-color: #51a351 #51a351 #387038;
  border-color: rgba(0, 0, 0, 0.1) rgba(0, 0, 0, 0.1) rgba(0, 0, 0, 0.25);
  *background-color: #51a351;
  /* Darken IE7 buttons by default so they stand out more given they won't have borders */
  filter: progid:DXImageTransform.Microsoft.gradient(enabled=false);
}
.btn-success:hover, .btn-success:active, .btn-success.active, .btn-success.disabled, .btn-success[disabled] {
  color: #fff;
  background-color: #51a351;
  *background-color: #499249;
}
.btn-success:active, .btn-success.active {
  background-color: #408140 \9;
}

.btn-info {
  color: #fff;
  text-shadow: 0 -1px 0 rgba(0, 0, 0, 0.25);
  background-color: #4ab0ce;
  background-image: -moz-linear-gradient(top, #5bc0de, #2f96b4);
  background-image: -webkit-gradient(linear, 0 0, 0 100%, from(#5bc0de), to(#2f96b4));
  background-image: -webkit-linear-gradient(top, #5bc0de, #2f96b4);
  background-image: -o-linear-gradient(top, #5bc0de, #2f96b4);
  background-image: linear-gradient(to bottom, #5bc0de, #2f96b4);
  background-repeat: repeat-x;
  filter: progid:DXImageTransform.Microsoft.gradient(startColorstr='#57bedd', endColorstr='#2e93b0', GradientType=0);
  border-color: #2f96b4 #2f96b4 #1f6377;
  border-color: rgba(0, 0, 0, 0.1) rgba(0, 0, 0, 0.1) rgba(0, 0, 0, 0.25);
  *background-color: #2f96b4;
  /* Darken IE7 buttons by default so they stand out more given they won't have borders */
  filter: progid:DXImageTransform.Microsoft.gradient(enabled=false);
}
.btn-info:hover, .btn-info:active, .btn-info.active, .btn-info.disabled, .btn-info[disabled] {
  color: #fff;
  background-color: #2f96b4;
  *background-color: #2a85a0;
}
.btn-info:active, .btn-info.active {
  background-color: #24748c \9;
}

.btn-inverse {
  color: #fff;
  text-shadow: 0 -1px 0 rgba(0, 0, 0, 0.25);
  background-color: #373737;
  background-image: -moz-linear-gradient(top, #444, #222);
  background-image: -webkit-gradient(linear, 0 0, 0 100%, from(#444), to(#222));
  background-image: -webkit-linear-gradient(top, #444, #222);
  background-image: -o-linear-gradient(top, #444, #222);
  background-image: linear-gradient(to bottom, #444444, #222222);
  background-repeat: repeat-x;
  filter: progid:DXImageTransform.Microsoft.gradient(startColorstr='#414141', endColorstr='#1f1f1f', GradientType=0);
  border-color: #222 #222 black;
  border-color: rgba(0, 0, 0, 0.1) rgba(0, 0, 0, 0.1) rgba(0, 0, 0, 0.25);
  *background-color: #222;
  /* Darken IE7 buttons by default so they stand out more given they won't have borders */
  filter: progid:DXImageTransform.Microsoft.gradient(enabled=false);
}
.btn-inverse:hover, .btn-inverse:active, .btn-inverse.active, .btn-inverse.disabled, .btn-inverse[disabled] {
  color: #fff;
  background-color: #222;
  *background-color: #151515;
}
.btn-inverse:active, .btn-inverse.active {
  background-color: #090909 \9;
}

button.btn,
input[type="submit"].btn {
  *padding-top: 3px;
  *padding-bottom: 3px;
}
button.btn::-moz-focus-inner,
input[type="submit"].btn::-moz-focus-inner {
  padding: 0;
  border: 0;
}
button.btn.btn-large,
input[type="submit"].btn.btn-large {
  *padding-top: 7px;
  *padding-bottom: 7px;
}
button.btn.btn-small,
input[type="submit"].btn.btn-small {
  *padding-top: 3px;
  *padding-bottom: 3px;
}
button.btn.btn-mini,
input[type="submit"].btn.btn-mini {
  *padding-top: 1px;
  *padding-bottom: 1px;
}

.btn-link,
.btn-link:active,
.btn-link[disabled] {
  background-color: transparent;
  background-image: none;
  -webkit-box-shadow: none;
  -moz-box-shadow: none;
  box-shadow: none;
}

.btn-link {
  border-color: transparent;
  cursor: pointer;
  color: #08c;
  -webkit-border-radius: 0;
  -moz-border-radius: 0;
  border-radius: 0;
}

.btn-link:hover {
  color: #005580;
  text-decoration: underline;
  background-color: transparent;
}

.btn-link[disabled]:hover {
  color: #333;
  text-decoration: none;
}

.btn-group {
  position: relative;
  display: inline-block;
  *display: inline;
  *zoom: 1;
  font-size: 0;
  vertical-align: middle;
  white-space: nowrap;
  *margin-left: .3em;
}
.btn-group:first-child {
  *margin-left: 0;
}

.btn-group + .btn-group {
  margin-left: 5px;
}

.btn-toolbar {
  font-size: 0;
  margin-top: 9px;
  margin-bottom: 9px;
}
.btn-toolbar > .btn + .btn,
.btn-toolbar > .btn-group + .btn,
.btn-toolbar > .btn + .btn-group {
  margin-left: 5px;
}

.btn-group > .btn {
  position: relative;
  -webkit-border-radius: 0;
  -moz-border-radius: 0;
  border-radius: 0;
}

.btn-group > .btn + .btn {
  margin-left: -1px;
}

.btn-group > .btn,
.btn-group > .dropdown-menu,
.btn-group > .popover {
  font-size: 14px;
}

.btn-group > .btn-mini {
  font-size: 10.5px;
}

.btn-group > .btn-small {
  font-size: 11.9px;
}

.btn-group > .btn-large {
  font-size: 17.5px;
}

.btn-group > .btn:first-child {
  margin-left: 0;
  -webkit-border-top-left-radius: 4px;
  -moz-border-radius-topleft: 4px;
  border-top-left-radius: 4px;
  -webkit-border-bottom-left-radius: 4px;
  -moz-border-radius-bottomleft: 4px;
  border-bottom-left-radius: 4px;
}

.btn-group > .btn:last-child,
.btn-group > .dropdown-toggle {
  -webkit-border-top-right-radius: 4px;
  -moz-border-radius-topright: 4px;
  border-top-right-radius: 4px;
  -webkit-border-bottom-right-radius: 4px;
  -moz-border-radius-bottomright: 4px;
  border-bottom-right-radius: 4px;
}

.btn-group > .btn.large:first-child {
  margin-left: 0;
  -webkit-border-top-left-radius: 6px;
  -moz-border-radius-topleft: 6px;
  border-top-left-radius: 6px;
  -webkit-border-bottom-left-radius: 6px;
  -moz-border-radius-bottomleft: 6px;
  border-bottom-left-radius: 6px;
}

.btn-group > .btn.large:last-child,
.btn-group > .large.dropdown-toggle {
  -webkit-border-top-right-radius: 6px;
  -moz-border-radius-topright: 6px;
  border-top-right-radius: 6px;
  -webkit-border-bottom-right-radius: 6px;
  -moz-border-radius-bottomright: 6px;
  border-bottom-right-radius: 6px;
}

.btn-group > .btn:hover,
.btn-group > .btn:focus,
.btn-group > .btn:active,
.btn-group > .btn.active {
  z-index: 2;
}

.btn-group .dropdown-toggle:active,
.btn-group.open .dropdown-toggle {
  outline: 0;
}

.btn-group > .btn + .dropdown-toggle {
  padding-left: 8px;
  padding-right: 8px;
  -webkit-box-shadow: inset 1px 0 0 rgba(255, 255, 255, 0.125), inset 0 1px 0 rgba(255, 255, 255, 0.2), 0 1px 2px rgba(0, 0, 0, 0.05);
  -moz-box-shadow: inset 1px 0 0 rgba(255, 255, 255, 0.125), inset 0 1px 0 rgba(255, 255, 255, 0.2), 0 1px 2px rgba(0, 0, 0, 0.05);
  box-shadow: inset 1px 0 0 rgba(255, 255, 255, 0.125), inset 0 1px 0 rgba(255, 255, 255, 0.2), 0 1px 2px rgba(0, 0, 0, 0.05);
  *padding-top: 5px;
  *padding-bottom: 5px;
}

.btn-group > .btn-mini + .dropdown-toggle {
  padding-left: 5px;
  padding-right: 5px;
  *padding-top: 2px;
  *padding-bottom: 2px;
}

.btn-group > .btn-small + .dropdown-toggle {
  *padding-top: 5px;
  *padding-bottom: 4px;
}

.btn-group > .btn-large + .dropdown-toggle {
  padding-left: 12px;
  padding-right: 12px;
  *padding-top: 7px;
  *padding-bottom: 7px;
}

.btn-group.open .dropdown-toggle {
  background-image: none;
  -webkit-box-shadow: inset 0 2px 4px rgba(0, 0, 0, 0.15), 0 1px 2px rgba(0, 0, 0, 0.05);
  -moz-box-shadow: inset 0 2px 4px rgba(0, 0, 0, 0.15), 0 1px 2px rgba(0, 0, 0, 0.05);
  box-shadow: inset 0 2px 4px rgba(0, 0, 0, 0.15), 0 1px 2px rgba(0, 0, 0, 0.05);
}
.btn-group.open .btn.dropdown-toggle {
  background-color: #e6e6e6;
}
.btn-group.open .btn-primary.dropdown-toggle {
  background-color: #0044cc;
}
.btn-group.open .btn-warning.dropdown-toggle {
  background-color: #f89406;
}
.btn-group.open .btn-danger.dropdown-toggle {
  background-color: #bd362f;
}
.btn-group.open .btn-success.dropdown-toggle {
  background-color: #51a351;
}
.btn-group.open .btn-info.dropdown-toggle {
  background-color: #2f96b4;
}
.btn-group.open .btn-inverse.dropdown-toggle {
  background-color: #222;
}

.btn .caret {
  margin-top: 8px;
  margin-left: 0;
}

.btn-mini .caret,
.btn-small .caret,
.btn-large .caret {
  margin-top: 6px;
}

.btn-large .caret {
  border-left-width: 5px;
  border-right-width: 5px;
  border-top-width: 5px;
}

.dropup .btn-large .caret {
  border-bottom-width: 5px;
}

.btn-primary .caret,
.btn-warning .caret,
.btn-danger .caret,
.btn-info .caret,
.btn-success .caret,
.btn-inverse .caret {
  border-top-color: #fff;
  border-bottom-color: #fff;
}

.btn-group-vertical {
  display: inline-block;
  *display: inline;
  *zoom: 1;
}

.btn-group-vertical > .btn {
  display: block;
  float: none;
  max-width: 100%;
  -webkit-border-radius: 0;
  -moz-border-radius: 0;
  border-radius: 0;
}

.btn-group-vertical > .btn + .btn {
  margin-left: 0;
  margin-top: -1px;
}

.btn-group-vertical > .btn:first-child {
  -webkit-border-radius: 4px 4px 0 0;
  -moz-border-radius: 4px 4px 0 0;
  border-radius: 4px 4px 0 0;
}

.btn-group-vertical > .btn:last-child {
  -webkit-border-radius: 0 0 4px 4px;
  -moz-border-radius: 0 0 4px 4px;
  border-radius: 0 0 4px 4px;
}

.btn-group-vertical > .btn-large:first-child {
  -webkit-border-radius: 6px 6px 0 0;
  -moz-border-radius: 6px 6px 0 0;
  border-radius: 6px 6px 0 0;
}

.btn-group-vertical > .btn-large:last-child {
  -webkit-border-radius: 0 0 6px 6px;
  -moz-border-radius: 0 0 6px 6px;
  border-radius: 0 0 6px 6px;
}

.alert {
  padding: 8px 35px 8px 14px;
  margin-bottom: 18px;
  text-shadow: 0 1px 0 rgba(255, 255, 255, 0.5);
  background-color: #fcf8e3;
  border: 1px solid #fbeed5;
  -webkit-border-radius: 4px;
  -moz-border-radius: 4px;
  border-radius: 4px;
}

.alert,
.alert h4 {
  color: #c09853;
}

.alert h4 {
  margin: 0;
}

.alert .close {
  position: relative;
  top: -2px;
  right: -21px;
  line-height: 18px;
}

.alert-success {
  background-color: #dff0d8;
  border-color: #d6e9c6;
  color: #468847;
}

.alert-success h4 {
  color: #468847;
}

.alert-danger,
.alert-error {
  background-color: #f2dede;
  border-color: #eed3d7;
  color: #b94a48;
}

.alert-danger h4,
.alert-error h4 {
  color: #b94a48;
}

.alert-info {
  background-color: #d9edf7;
  border-color: #bce8f1;
  color: #3a87ad;
}

.alert-info h4 {
  color: #3a87ad;
}

.alert-block {
  padding-top: 14px;
  padding-bottom: 14px;
}

.alert-block > p,
.alert-block > ul {
  margin-bottom: 0;
}

.alert-block p + p {
  margin-top: 5px;
}

.nav {
  margin-left: 0;
  margin-bottom: 18px;
  list-style: none;
}

.nav > li > a {
  display: block;
}

.nav > li > a:hover {
  text-decoration: none;
  background-color: #eee;
}

.nav > li > a > img {
  max-width: none;
}

.nav > .pull-right {
  float: right;
}

.nav-header {
  display: block;
  padding: 3px 15px;
  font-size: 11px;
  font-weight: bold;
  line-height: 18px;
  color: #999;
  text-shadow: 0 1px 0 rgba(255, 255, 255, 0.5);
  text-transform: uppercase;
}

.nav li + .nav-header {
  margin-top: 9px;
}

.nav-list {
  padding-left: 15px;
  padding-right: 15px;
  margin-bottom: 0;
}

.nav-list > li > a,
.nav-list .nav-header {
  margin-left: -15px;
  margin-right: -15px;
  text-shadow: 0 1px 0 rgba(255, 255, 255, 0.5);
}

.nav-list > li > a {
  padding: 3px 15px;
}

.nav-list > .active > a,
.nav-list > .active > a:hover {
  color: #fff;
  text-shadow: 0 -1px 0 rgba(0, 0, 0, 0.2);
  background-color: #08c;
}

.nav-list [class^="icon-"],
.nav-list [class*=" icon-"] {
  margin-right: 2px;
}

.nav-list .divider {
  *width: 100%;
  height: 1px;
  margin: 8px 1px;
  *margin: -5px 0 5px;
  overflow: hidden;
  background-color: #e5e5e5;
  border-bottom: 1px solid #fff;
}

.nav-tabs,
.nav-pills {
  *zoom: 1;
}
.nav-tabs:before, .nav-tabs:after,
.nav-pills:before,
.nav-pills:after {
  display: table;
  content: "";
  line-height: 0;
}
.nav-tabs:after,
.nav-pills:after {
  clear: both;
}

.nav-tabs > li,
.nav-pills > li {
  float: left;
}

.nav-tabs > li > a,
.nav-pills > li > a {
  padding-right: 12px;
  padding-left: 12px;
  margin-right: 2px;
  line-height: 14px;
}

.nav-tabs {
  border-bottom: 1px solid #ddd;
}

.nav-tabs > li {
  margin-bottom: -1px;
}

.nav-tabs > li > a {
  padding-top: 8px;
  padding-bottom: 8px;
  line-height: 18px;
  border: 1px solid transparent;
  -webkit-border-radius: 4px 4px 0 0;
  -moz-border-radius: 4px 4px 0 0;
  border-radius: 4px 4px 0 0;
}
.nav-tabs > li > a:hover {
  border-color: #eee #eee #ddd;
}

.nav-tabs > .active > a,
.nav-tabs > .active > a:hover {
  color: #555;
  background-color: #fff;
  border: 1px solid #ddd;
  border-bottom-color: transparent;
  cursor: default;
}

.nav-pills > li > a {
  padding-top: 8px;
  padding-bottom: 8px;
  margin-top: 2px;
  margin-bottom: 2px;
  -webkit-border-radius: 5px;
  -moz-border-radius: 5px;
  border-radius: 5px;
}

.nav-pills > .active > a,
.nav-pills > .active > a:hover {
  color: #fff;
  background-color: #08c;
}

.nav-stacked > li {
  float: none;
}

.nav-stacked > li > a {
  margin-right: 0;
}

.nav-tabs.nav-stacked {
  border-bottom: 0;
}

.nav-tabs.nav-stacked > li > a {
  border: 1px solid #ddd;
  -webkit-border-radius: 0;
  -moz-border-radius: 0;
  border-radius: 0;
}

.nav-tabs.nav-stacked > li:first-child > a {
  -webkit-border-top-right-radius: 4px;
  -moz-border-radius-topright: 4px;
  border-top-right-radius: 4px;
  -webkit-border-top-left-radius: 4px;
  -moz-border-radius-topleft: 4px;
  border-top-left-radius: 4px;
}

.nav-tabs.nav-stacked > li:last-child > a {
  -webkit-border-bottom-right-radius: 4px;
  -moz-border-radius-bottomright: 4px;
  border-bottom-right-radius: 4px;
  -webkit-border-bottom-left-radius: 4px;
  -moz-border-radius-bottomleft: 4px;
  border-bottom-left-radius: 4px;
}

.nav-tabs.nav-stacked > li > a:hover {
  border-color: #ddd;
  z-index: 2;
}

.nav-pills.nav-stacked > li > a {
  margin-bottom: 3px;
}

.nav-pills.nav-stacked > li:last-child > a {
  margin-bottom: 1px;
}

.nav-tabs .dropdown-menu {
  -webkit-border-radius: 0 0 6px 6px;
  -moz-border-radius: 0 0 6px 6px;
  border-radius: 0 0 6px 6px;
}

.nav-pills .dropdown-menu {
  -webkit-border-radius: 6px;
  -moz-border-radius: 6px;
  border-radius: 6px;
}

.nav .dropdown-toggle .caret {
  border-top-color: #08c;
  border-bottom-color: #08c;
  margin-top: 6px;
}

.nav .dropdown-toggle:hover .caret {
  border-top-color: #005580;
  border-bottom-color: #005580;
}

/* move down carets for tabs */
.nav-tabs .dropdown-toggle .caret {
  margin-top: 8px;
}

.nav .active .dropdown-toggle .caret {
  border-top-color: #fff;
  border-bottom-color: #fff;
}

.nav-tabs .active .dropdown-toggle .caret {
  border-top-color: #555;
  border-bottom-color: #555;
}

.nav > .dropdown.active > a:hover {
  cursor: pointer;
}

.nav-tabs .open .dropdown-toggle,
.nav-pills .open .dropdown-toggle,
.nav > li.dropdown.open.active > a:hover {
  color: #fff;
  background-color: #999;
  border-color: #999;
}

.nav li.dropdown.open .caret,
.nav li.dropdown.open.active .caret,
.nav li.dropdown.open a:hover .caret {
  border-top-color: #fff;
  border-bottom-color: #fff;
  opacity: 0.01;
  filter: alpha(opacity=1);
}

.tabs-stacked .open > a:hover {
  border-color: #999;
}

.tabbable {
  *zoom: 1;
}
.tabbable:before, .tabbable:after {
  display: table;
  content: "";
  line-height: 0;
}
.tabbable:after {
  clear: both;
}

.tab-content {
  overflow: auto;
}

.tabs-below > .nav-tabs,
.tabs-right > .nav-tabs,
.tabs-left > .nav-tabs {
  border-bottom: 0;
}

.tab-content > .tab-pane,
.pill-content > .pill-pane {
  display: none;
}

.tab-content > .active,
.pill-content > .active {
  display: block;
}

.tabs-below > .nav-tabs {
  border-top: 1px solid #ddd;
}

.tabs-below > .nav-tabs > li {
  margin-top: -1px;
  margin-bottom: 0;
}

.tabs-below > .nav-tabs > li > a {
  -webkit-border-radius: 0 0 4px 4px;
  -moz-border-radius: 0 0 4px 4px;
  border-radius: 0 0 4px 4px;
}
.tabs-below > .nav-tabs > li > a:hover {
  border-bottom-color: transparent;
  border-top-color: #ddd;
}

.tabs-below > .nav-tabs > .active > a,
.tabs-below > .nav-tabs > .active > a:hover {
  border-color: transparent #ddd #ddd #ddd;
}

.tabs-left > .nav-tabs > li,
.tabs-right > .nav-tabs > li {
  float: none;
}

.tabs-left > .nav-tabs > li > a,
.tabs-right > .nav-tabs > li > a {
  min-width: 74px;
  margin-right: 0;
  margin-bottom: 3px;
}

.tabs-left > .nav-tabs {
  float: left;
  margin-right: 19px;
  border-right: 1px solid #ddd;
}

.tabs-left > .nav-tabs > li > a {
  margin-right: -1px;
  -webkit-border-radius: 4px 0 0 4px;
  -moz-border-radius: 4px 0 0 4px;
  border-radius: 4px 0 0 4px;
}

.tabs-left > .nav-tabs > li > a:hover {
  border-color: #eee #ddd #eee #eee;
}

.tabs-left > .nav-tabs .active > a,
.tabs-left > .nav-tabs .active > a:hover {
  border-color: #ddd transparent #ddd #ddd;
  *border-right-color: #fff;
}

.tabs-right > .nav-tabs {
  float: right;
  margin-left: 19px;
  border-left: 1px solid #ddd;
}

.tabs-right > .nav-tabs > li > a {
  margin-left: -1px;
  -webkit-border-radius: 0 4px 4px 0;
  -moz-border-radius: 0 4px 4px 0;
  border-radius: 0 4px 4px 0;
}

.tabs-right > .nav-tabs > li > a:hover {
  border-color: #eee #eee #eee #ddd;
}

.tabs-right > .nav-tabs .active > a,
.tabs-right > .nav-tabs .active > a:hover {
  border-color: #ddd #ddd #ddd transparent;
  *border-left-color: #fff;
}

.nav > .disabled > a {
  color: #999;
}

.nav > .disabled > a:hover {
  text-decoration: none;
  background-color: transparent;
  cursor: default;
}

.navbar {
  overflow: visible;
  margin-bottom: 18px;
  *position: relative;
  *z-index: 2;
}

.navbar-inner {
  min-height: 40px;
  padding-left: 20px;
  padding-right: 20px;
  background-color: #fafafa;
  background-image: -moz-linear-gradient(top, #ffffff, #f2f2f2);
  background-image: -webkit-gradient(linear, 0 0, 0 100%, from(#ffffff), to(#f2f2f2));
  background-image: -webkit-linear-gradient(top, #ffffff, #f2f2f2);
  background-image: -o-linear-gradient(top, #ffffff, #f2f2f2);
  background-image: linear-gradient(to bottom, #ffffff, #f2f2f2);
  background-repeat: repeat-x;
  filter: progid:DXImageTransform.Microsoft.gradient(startColorstr='#fcfcfc', endColorstr='#f0f0f0', GradientType=0);
  border: 1px solid #d4d4d4;
  -webkit-border-radius: 4px;
  -moz-border-radius: 4px;
  border-radius: 4px;
  -webkit-box-shadow: 0 1px 4px rgba(0, 0, 0, 0.065);
  -moz-box-shadow: 0 1px 4px rgba(0, 0, 0, 0.065);
  box-shadow: 0 1px 4px rgba(0, 0, 0, 0.065);
  *zoom: 1;
}
.navbar-inner:before, .navbar-inner:after {
  display: table;
  content: "";
  line-height: 0;
}
.navbar-inner:after {
  clear: both;
}

.navbar .container {
  width: auto;
}

.nav-collapse.collapse {
  height: auto;
  overflow: visible;
}

.navbar .brand {
  float: left;
  display: block;
  padding: 11px 20px 11px;
  margin-left: -20px;
  font-size: 20px;
  font-weight: 200;
  color: #777;
  text-shadow: 0 1px 0 #ffffff;
}
.navbar .brand:hover {
  text-decoration: none;
}

.navbar-text {
  margin-bottom: 0;
  line-height: 40px;
  color: #777;
}

.navbar-link {
  color: #777;
}
.navbar-link:hover {
  color: #333;
}

.navbar .divider-vertical {
  height: 40px;
  margin: 0 9px;
  border-left: 1px solid #f2f2f2;
  border-right: 1px solid #ffffff;
}

.navbar .btn,
.navbar .btn-group {
  margin-top: 5px;
}

.navbar .btn-group .btn,
.navbar .input-prepend .btn,
.navbar .input-append .btn {
  margin-top: 0;
}

.navbar-form {
  margin-bottom: 0;
  *zoom: 1;
}
.navbar-form:before, .navbar-form:after {
  display: table;
  content: "";
  line-height: 0;
}
.navbar-form:after {
  clear: both;
}
.navbar-form input,
.navbar-form select,
.navbar-form .radio,
.navbar-form .checkbox {
  margin-top: 5px;
}
.navbar-form input,
.navbar-form select,
.navbar-form .btn {
  display: inline-block;
  margin-bottom: 0;
}
.navbar-form input[type="image"],
.navbar-form input[type="checkbox"],
.navbar-form input[type="radio"] {
  margin-top: 3px;
}
.navbar-form .input-append,
.navbar-form .input-prepend {
  margin-top: 5px;
  white-space: nowrap;
}
.navbar-form .input-append input,
.navbar-form .input-prepend input {
  margin-top: 0;
}

.navbar-search {
  position: relative;
  float: left;
  margin-top: 5px;
  margin-bottom: 0;
}
.navbar-search .search-query {
  margin-bottom: 0;
  padding: 4px 14px;
  font-family: "Helvetica Neue", Helvetica, Arial, sans-serif;
  font-size: 13px;
  font-weight: normal;
  line-height: 1;
  -webkit-border-radius: 15px;
  -moz-border-radius: 15px;
  border-radius: 15px;
}

.navbar-static-top {
  position: static;
  margin-bottom: 0;
}
.navbar-static-top .navbar-inner {
  -webkit-border-radius: 0;
  -moz-border-radius: 0;
  border-radius: 0;
}

.navbar-fixed-top,
.navbar-fixed-bottom {
  position: fixed;
  right: 0;
  left: 0;
  z-index: 1030;
  margin-bottom: 0;
}

.navbar-fixed-top .navbar-inner,
.navbar-static-top .navbar-inner {
  border-width: 0 0 1px;
}

.navbar-fixed-bottom .navbar-inner {
  border-width: 1px 0 0;
}

.navbar-fixed-top .navbar-inner,
.navbar-fixed-bottom .navbar-inner {
  padding-left: 0;
  padding-right: 0;
  -webkit-border-radius: 0;
  -moz-border-radius: 0;
  border-radius: 0;
}

.navbar-static-top .container,
.navbar-fixed-top .container,
.navbar-fixed-bottom .container {
  width: 940px;
}

.navbar-fixed-top {
  top: 0;
}

.navbar-fixed-top .navbar-inner,
.navbar-static-top .navbar-inner {
  -webkit-box-shadow: 0 1px 10px rgba(0, 0, 0, 0.1);
  -moz-box-shadow: 0 1px 10px rgba(0, 0, 0, 0.1);
  box-shadow: 0 1px 10px rgba(0, 0, 0, 0.1);
}

.navbar-fixed-bottom {
  bottom: 0;
}
.navbar-fixed-bottom .navbar-inner {
  -webkit-box-shadow: 0 -1px 10px rgba(0, 0, 0, 0.1);
  -moz-box-shadow: 0 -1px 10px rgba(0, 0, 0, 0.1);
  box-shadow: 0 -1px 10px rgba(0, 0, 0, 0.1);
}

.navbar .nav {
  position: relative;
  left: 0;
  display: block;
  float: left;
  margin: 0 10px 0 0;
}

.navbar .nav.pull-right {
  float: right;
  margin-right: 0;
}

.navbar .nav > li {
  float: left;
}

.navbar .nav > li > a {
  float: none;
  padding: 11px 15px 11px;
  color: #777;
  text-decoration: none;
  text-shadow: 0 1px 0 #ffffff;
}

.navbar .nav .dropdown-toggle .caret {
  margin-top: 8px;
}

.navbar .nav > li > a:focus,
.navbar .nav > li > a:hover {
  background-color: transparent;
  color: #333;
  text-decoration: none;
}

.navbar .nav > .active > a,
.navbar .nav > .active > a:hover,
.navbar .nav > .active > a:focus {
  color: #555;
  text-decoration: none;
  background-color: #e6e6e6;
  -webkit-box-shadow: inset 0 3px 8px rgba(0, 0, 0, 0.125);
  -moz-box-shadow: inset 0 3px 8px rgba(0, 0, 0, 0.125);
  box-shadow: inset 0 3px 8px rgba(0, 0, 0, 0.125);
}

.navbar .btn-navbar {
  display: none;
  float: right;
  padding: 7px 10px;
  margin-left: 5px;
  margin-right: 5px;
  color: #fff;
  text-shadow: 0 -1px 0 rgba(0, 0, 0, 0.25);
  background-color: #ededed;
  background-image: -moz-linear-gradient(top, #f2f2f2, #e6e6e6);
  background-image: -webkit-gradient(linear, 0 0, 0 100%, from(#f2f2f2), to(#e6e6e6));
  background-image: -webkit-linear-gradient(top, #f2f2f2, #e6e6e6);
  background-image: -o-linear-gradient(top, #f2f2f2, #e6e6e6);
  background-image: linear-gradient(to bottom, #f2f2f2, #e6e6e6);
  background-repeat: repeat-x;
  filter: progid:DXImageTransform.Microsoft.gradient(startColorstr='#f0f0f0', endColorstr='#e3e3e3', GradientType=0);
  border-color: #e6e6e6 #e6e6e6 #bfbfbf;
  border-color: rgba(0, 0, 0, 0.1) rgba(0, 0, 0, 0.1) rgba(0, 0, 0, 0.25);
  *background-color: #e6e6e6;
  /* Darken IE7 buttons by default so they stand out more given they won't have borders */
  filter: progid:DXImageTransform.Microsoft.gradient(enabled=false);
  -webkit-box-shadow: inset 0 1px 0 rgba(255, 255, 255, 0.1), 0 1px 0 rgba(255, 255, 255, 0.075);
  -moz-box-shadow: inset 0 1px 0 rgba(255, 255, 255, 0.1), 0 1px 0 rgba(255, 255, 255, 0.075);
  box-shadow: inset 0 1px 0 rgba(255, 255, 255, 0.1), 0 1px 0 rgba(255, 255, 255, 0.075);
}
.navbar .btn-navbar:hover, .navbar .btn-navbar:active, .navbar .btn-navbar.active, .navbar .btn-navbar.disabled, .navbar .btn-navbar[disabled] {
  color: #fff;
  background-color: #e6e6e6;
  *background-color: #d9d9d9;
}
.navbar .btn-navbar:active, .navbar .btn-navbar.active {
  background-color: #cccccc \9;
}

.navbar .btn-navbar .icon-bar {
  display: block;
  width: 18px;
  height: 2px;
  background-color: #f5f5f5;
  -webkit-border-radius: 1px;
  -moz-border-radius: 1px;
  border-radius: 1px;
  -webkit-box-shadow: 0 1px 0 rgba(0, 0, 0, 0.25);
  -moz-box-shadow: 0 1px 0 rgba(0, 0, 0, 0.25);
  box-shadow: 0 1px 0 rgba(0, 0, 0, 0.25);
}

.btn-navbar .icon-bar + .icon-bar {
  margin-top: 3px;
}

.navbar .nav > li > .dropdown-menu:before {
  content: '';
  display: inline-block;
  border-left: 7px solid transparent;
  border-right: 7px solid transparent;
  border-bottom: 7px solid #ccc;
  border-bottom-color: rgba(0, 0, 0, 0.2);
  position: absolute;
  top: -7px;
  left: 9px;
}
.navbar .nav > li > .dropdown-menu:after {
  content: '';
  display: inline-block;
  border-left: 6px solid transparent;
  border-right: 6px solid transparent;
  border-bottom: 6px solid #fff;
  position: absolute;
  top: -6px;
  left: 10px;
}

.navbar-fixed-bottom .nav > li > .dropdown-menu:before {
  border-top: 7px solid #ccc;
  border-top-color: rgba(0, 0, 0, 0.2);
  border-bottom: 0;
  bottom: -7px;
  top: auto;
}
.navbar-fixed-bottom .nav > li > .dropdown-menu:after {
  border-top: 6px solid #fff;
  border-bottom: 0;
  bottom: -6px;
  top: auto;
}

.navbar .nav li.dropdown > a:hover .caret {
  border-top-color: #555;
  border-bottom-color: #555;
}

.navbar .nav li.dropdown.open > .dropdown-toggle,
.navbar .nav li.dropdown.active > .dropdown-toggle,
.navbar .nav li.dropdown.open.active > .dropdown-toggle {
  background-color: #e6e6e6;
  color: #555;
}

.navbar .nav li.dropdown > .dropdown-toggle .caret {
  border-top-color: #777;
  border-bottom-color: #777;
}

.navbar .nav li.dropdown.open > .dropdown-toggle .caret,
.navbar .nav li.dropdown.active > .dropdown-toggle .caret,
.navbar .nav li.dropdown.open.active > .dropdown-toggle .caret {
  border-top-color: #555;
  border-bottom-color: #555;
}

.navbar .pull-right > li > .dropdown-menu,
.navbar .nav > li > .dropdown-menu.pull-right {
  left: auto;
  right: 0;
}
.navbar .pull-right > li > .dropdown-menu:before,
.navbar .nav > li > .dropdown-menu.pull-right:before {
  left: auto;
  right: 12px;
}
.navbar .pull-right > li > .dropdown-menu:after,
.navbar .nav > li > .dropdown-menu.pull-right:after {
  left: auto;
  right: 13px;
}
.navbar .pull-right > li > .dropdown-menu .dropdown-menu,
.navbar .nav > li > .dropdown-menu.pull-right .dropdown-menu {
  left: auto;
  right: 100%;
  margin-left: 0;
  margin-right: -1px;
  -webkit-border-radius: 6px 0 6px 6px;
  -moz-border-radius: 6px 0 6px 6px;
  border-radius: 6px 0 6px 6px;
}

.navbar-inverse .navbar-inner {
  background-color: #1b1b1b;
  background-image: -moz-linear-gradient(top, #222222, #111111);
  background-image: -webkit-gradient(linear, 0 0, 0 100%, from(#222222), to(#111111));
  background-image: -webkit-linear-gradient(top, #222222, #111111);
  background-image: -o-linear-gradient(top, #222222, #111111);
  background-image: linear-gradient(to bottom, #222222, #111111);
  background-repeat: repeat-x;
  filter: progid:DXImageTransform.Microsoft.gradient(startColorstr='#1f1f1f', endColorstr='#0e0e0e', GradientType=0);
  border-color: #252525;
}
.navbar-inverse .brand,
.navbar-inverse .nav > li > a {
  color: #999;
  text-shadow: 0 -1px 0 rgba(0, 0, 0, 0.25);
}
.navbar-inverse .brand:hover,
.navbar-inverse .nav > li > a:hover {
  color: #fff;
}
.navbar-inverse .brand {
  color: #999;
}
.navbar-inverse .navbar-text {
  color: #999;
}
.navbar-inverse .nav > li > a:focus,
.navbar-inverse .nav > li > a:hover {
  background-color: transparent;
  color: #fff;
}
.navbar-inverse .nav .active > a,
.navbar-inverse .nav .active > a:hover,
.navbar-inverse .nav .active > a:focus {
  color: #fff;
  background-color: #111111;
}
.navbar-inverse .navbar-link {
  color: #999;
}
.navbar-inverse .navbar-link:hover {
  color: #fff;
}
.navbar-inverse .divider-vertical {
  border-left-color: #111111;
  border-right-color: #222222;
}
.navbar-inverse .nav li.dropdown.open > .dropdown-toggle,
.navbar-inverse .nav li.dropdown.active > .dropdown-toggle,
.navbar-inverse .nav li.dropdown.open.active > .dropdown-toggle {
  background-color: #111111;
  color: #fff;
}
.navbar-inverse .nav li.dropdown > a:hover .caret {
  border-top-color: #fff;
  border-bottom-color: #fff;
}
.navbar-inverse .nav li.dropdown > .dropdown-toggle .caret {
  border-top-color: #999;
  border-bottom-color: #999;
}
.navbar-inverse .nav li.dropdown.open > .dropdown-toggle .caret,
.navbar-inverse .nav li.dropdown.active > .dropdown-toggle .caret,
.navbar-inverse .nav li.dropdown.open.active > .dropdown-toggle .caret {
  border-top-color: #fff;
  border-bottom-color: #fff;
}
.navbar-inverse .navbar-search .search-query {
  color: #fff;
  background-color: #515151;
  border-color: #111111;
  -webkit-box-shadow: inset 0 1px 2px rgba(0, 0, 0, 0.1), 0 1px 0 rgba(255, 255, 255, 0.15);
  -moz-box-shadow: inset 0 1px 2px rgba(0, 0, 0, 0.1), 0 1px 0 rgba(255, 255, 255, 0.15);
  box-shadow: inset 0 1px 2px rgba(0, 0, 0, 0.1), 0 1px 0 rgba(255, 255, 255, 0.15);
  -webkit-transition: none;
  -moz-transition: none;
  -o-transition: none;
  transition: none;
}
.navbar-inverse .navbar-search .search-query:-moz-placeholder {
  color: #ccc;
}
.navbar-inverse .navbar-search .search-query:-ms-input-placeholder {
  color: #ccc;
}
.navbar-inverse .navbar-search .search-query::-webkit-input-placeholder {
  color: #ccc;
}
.navbar-inverse .navbar-search .search-query:focus, .navbar-inverse .navbar-search .search-query.focused {
  padding: 5px 15px;
  color: #333;
  text-shadow: 0 1px 0 #fff;
  background-color: #fff;
  border: 0;
  -webkit-box-shadow: 0 0 3px rgba(0, 0, 0, 0.15);
  -moz-box-shadow: 0 0 3px rgba(0, 0, 0, 0.15);
  box-shadow: 0 0 3px rgba(0, 0, 0, 0.15);
  outline: 0;
}
.navbar-inverse .btn-navbar {
  color: #fff;
  text-shadow: 0 -1px 0 rgba(0, 0, 0, 0.25);
  background-color: #0e0e0e;
  background-image: -moz-linear-gradient(top, #151515, #040404);
  background-image: -webkit-gradient(linear, 0 0, 0 100%, from(#151515), to(#040404));
  background-image: -webkit-linear-gradient(top, #151515, #040404);
  background-image: -o-linear-gradient(top, #151515, #040404);
  background-image: linear-gradient(to bottom, #151515, #040404);
  background-repeat: repeat-x;
  filter: progid:DXImageTransform.Microsoft.gradient(startColorstr='#131313', endColorstr='#020202', GradientType=0);
  border-color: #040404 #040404 black;
  border-color: rgba(0, 0, 0, 0.1) rgba(0, 0, 0, 0.1) rgba(0, 0, 0, 0.25);
  *background-color: #040404;
  /* Darken IE7 buttons by default so they stand out more given they won't have borders */
  filter: progid:DXImageTransform.Microsoft.gradient(enabled=false);
}
.navbar-inverse .btn-navbar:hover, .navbar-inverse .btn-navbar:active, .navbar-inverse .btn-navbar.active, .navbar-inverse .btn-navbar.disabled, .navbar-inverse .btn-navbar[disabled] {
  color: #fff;
  background-color: #040404;
  *background-color: black;
}
.navbar-inverse .btn-navbar:active, .navbar-inverse .btn-navbar.active {
  background-color: black \9;
}

.breadcrumb {
  padding: 8px 15px;
  margin: 0 0 18px;
  list-style: none;
  background-color: #f5f5f5;
  -webkit-border-radius: 4px;
  -moz-border-radius: 4px;
  border-radius: 4px;
}
.breadcrumb > li {
  display: inline-block;
  *display: inline;
  *zoom: 1;
  text-shadow: 0 1px 0 #fff;
}
.breadcrumb > li > .divider {
  padding: 0 5px;
  color: #ccc;
}
.breadcrumb > .active {
  color: #999;
}

.pagination {
  margin: 18px 0;
}

.pagination ul {
  display: inline-block;
  *display: inline;
  *zoom: 1;
  margin-left: 0;
  margin-bottom: 0;
  -webkit-border-radius: 4px;
  -moz-border-radius: 4px;
  border-radius: 4px;
  -webkit-box-shadow: 0 1px 2px rgba(0, 0, 0, 0.05);
  -moz-box-shadow: 0 1px 2px rgba(0, 0, 0, 0.05);
  box-shadow: 0 1px 2px rgba(0, 0, 0, 0.05);
}

.pagination ul > li {
  display: inline;
}

.pagination ul > li > a,
.pagination ul > li > span {
  float: left;
  padding: 4px 12px;
  line-height: 18px;
  text-decoration: none;
  background-color: #fff;
  border: 1px solid #ddd;
  border-left-width: 0;
}

.pagination ul > li > a:hover,
.pagination ul > .active > a,
.pagination ul > .active > span {
  background-color: #f5f5f5;
}

.pagination ul > .active > a,
.pagination ul > .active > span {
  color: #999;
  cursor: default;
}

.pagination ul > .disabled > span,
.pagination ul > .disabled > a,
.pagination ul > .disabled > a:hover {
  color: #999;
  background-color: transparent;
  cursor: default;
}

.pagination ul > li:first-child > a,
.pagination ul > li:first-child > span {
  border-left-width: 1px;
  -webkit-border-top-left-radius: 4px;
  -moz-border-radius-topleft: 4px;
  border-top-left-radius: 4px;
  -webkit-border-bottom-left-radius: 4px;
  -moz-border-radius-bottomleft: 4px;
  border-bottom-left-radius: 4px;
}

.pagination ul > li:last-child > a,
.pagination ul > li:last-child > span {
  -webkit-border-top-right-radius: 4px;
  -moz-border-radius-topright: 4px;
  border-top-right-radius: 4px;
  -webkit-border-bottom-right-radius: 4px;
  -moz-border-radius-bottomright: 4px;
  border-bottom-right-radius: 4px;
}

.pagination-centered {
  text-align: center;
}

.pagination-right {
  text-align: right;
}

.pagination-large ul > li > a,
.pagination-large ul > li > span {
  padding: 11px 19px;
  font-size: 17.5px;
}
.pagination-large ul > li:first-child > a,
.pagination-large ul > li:first-child > span {
  -webkit-border-top-left-radius: 6px;
  -moz-border-radius-topleft: 6px;
  border-top-left-radius: 6px;
  -webkit-border-bottom-left-radius: 6px;
  -moz-border-radius-bottomleft: 6px;
  border-bottom-left-radius: 6px;
}
.pagination-large ul > li:last-child > a,
.pagination-large ul > li:last-child > span {
  -webkit-border-top-right-radius: 6px;
  -moz-border-radius-topright: 6px;
  border-top-right-radius: 6px;
  -webkit-border-bottom-right-radius: 6px;
  -moz-border-radius-bottomright: 6px;
  border-bottom-right-radius: 6px;
}

.pagination-mini ul > li:first-child > a,
.pagination-mini ul > li:first-child > span,
.pagination-small ul > li:first-child > a,
.pagination-small ul > li:first-child > span {
  -webkit-border-top-left-radius: 3px;
  -moz-border-radius-topleft: 3px;
  border-top-left-radius: 3px;
  -webkit-border-bottom-left-radius: 3px;
  -moz-border-radius-bottomleft: 3px;
  border-bottom-left-radius: 3px;
}
.pagination-mini ul > li:last-child > a,
.pagination-mini ul > li:last-child > span,
.pagination-small ul > li:last-child > a,
.pagination-small ul > li:last-child > span {
  -webkit-border-top-right-radius: 3px;
  -moz-border-radius-topright: 3px;
  border-top-right-radius: 3px;
  -webkit-border-bottom-right-radius: 3px;
  -moz-border-radius-bottomright: 3px;
  border-bottom-right-radius: 3px;
}

.pagination-small ul > li > a,
.pagination-small ul > li > span {
  padding: 2px 10px;
  font-size: 11.9px;
}

.pagination-mini ul > li > a,
.pagination-mini ul > li > span {
  padding: 0 6px;
  font-size: 10.5px;
}

.pager {
  margin: 18px 0;
  list-style: none;
  text-align: center;
  *zoom: 1;
}
.pager:before, .pager:after {
  display: table;
  content: "";
  line-height: 0;
}
.pager:after {
  clear: both;
}

.pager li {
  display: inline;
}

.pager li > a,
.pager li > span {
  display: inline-block;
  padding: 5px 14px;
  background-color: #fff;
  border: 1px solid #ddd;
  -webkit-border-radius: 15px;
  -moz-border-radius: 15px;
  border-radius: 15px;
}

.pager li > a:hover {
  text-decoration: none;
  background-color: #f5f5f5;
}

.pager .next > a,
.pager .next > span {
  float: right;
}

.pager .previous > a,
.pager .previous > span {
  float: left;
}

.pager .disabled > a,
.pager .disabled > a:hover,
.pager .disabled > span {
  color: #999;
  background-color: #fff;
  cursor: default;
}

.modal-backdrop {
  position: fixed;
  top: 0;
  right: 0;
  bottom: 0;
  left: 0;
  z-index: 1040;
  background-color: #000;
}
.modal-backdrop.fade {
  opacity: 0;
}

.modal-backdrop,
.modal-backdrop.fade.in {
  opacity: 0.8;
  filter: alpha(opacity=80);
}

.modal {
  position: fixed;
  top: 10%;
  left: 50%;
  z-index: 1050;
  width: 560px;
  margin-left: -280px;
  background-color: #fff;
  border: 1px solid #999;
  border: 1px solid rgba(0, 0, 0, 0.3);
  *border: 1px solid #999;
  /* IE6-7 */
  -webkit-border-radius: 6px;
  -moz-border-radius: 6px;
  border-radius: 6px;
  -webkit-box-shadow: 0 3px 7px rgba(0, 0, 0, 0.3);
  -moz-box-shadow: 0 3px 7px rgba(0, 0, 0, 0.3);
  box-shadow: 0 3px 7px rgba(0, 0, 0, 0.3);
  -webkit-background-clip: padding-box;
  -moz-background-clip: padding-box;
  background-clip: padding-box;
  outline: none;
}
.modal.fade {
  -webkit-transition: "opacity .3s linear, top .3s ease-out";
  -moz-transition: "opacity .3s linear, top .3s ease-out";
  -o-transition: "opacity .3s linear, top .3s ease-out";
  transition: "opacity .3s linear, top .3s ease-out";
  top: -25%;
}
.modal.fade.in {
  top: 10%;
}

.modal-header {
  padding: 9px 15px;
  border-bottom: 1px solid #eee;
}
.modal-header .close {
  margin-top: 2px;
}
.modal-header h3 {
  margin: 0;
  line-height: 30px;
}

.modal-body {
  position: relative;
  overflow-y: auto;
  max-height: 400px;
  padding: 15px;
}

.modal-form {
  margin-bottom: 0;
}

.modal-footer {
  padding: 14px 15px 15px;
  margin-bottom: 0;
  text-align: right;
  background-color: #f5f5f5;
  border-top: 1px solid #ddd;
  -webkit-border-radius: 0 0 6px 6px;
  -moz-border-radius: 0 0 6px 6px;
  border-radius: 0 0 6px 6px;
  -webkit-box-shadow: inset 0 1px 0 #fff;
  -moz-box-shadow: inset 0 1px 0 #fff;
  box-shadow: inset 0 1px 0 #fff;
  *zoom: 1;
}
.modal-footer:before, .modal-footer:after {
  display: table;
  content: "";
  line-height: 0;
}
.modal-footer:after {
  clear: both;
}
.modal-footer .btn + .btn {
  margin-left: 5px;
  margin-bottom: 0;
}
.modal-footer .btn-group .btn + .btn {
  margin-left: -1px;
}
.modal-footer .btn-block + .btn-block {
  margin-left: 0;
}

.tooltip {
  position: absolute;
  z-index: 1030;
  display: block;
  visibility: visible;
  padding: 5px;
  font-size: 11px;
  opacity: 0;
  filter: alpha(opacity=0);
}
.tooltip.in {
  opacity: 0.8;
  filter: alpha(opacity=80);
}
.tooltip.top {
  margin-top: -3px;
}
.tooltip.right {
  margin-left: 3px;
}
.tooltip.bottom {
  margin-top: 3px;
}
.tooltip.left {
  margin-left: -3px;
}

.tooltip-inner {
  max-width: 200px;
  padding: 3px 8px;
  color: #fff;
  text-align: center;
  text-decoration: none;
  background-color: #000;
  -webkit-border-radius: 4px;
  -moz-border-radius: 4px;
  border-radius: 4px;
}

.tooltip-arrow {
  position: absolute;
  width: 0;
  height: 0;
  border-color: transparent;
  border-style: solid;
}

.tooltip.top .tooltip-arrow {
  bottom: 0;
  left: 50%;
  margin-left: -5px;
  border-width: 5px 5px 0;
  border-top-color: #000;
}
.tooltip.right .tooltip-arrow {
  top: 50%;
  left: 0;
  margin-top: -5px;
  border-width: 5px 5px 5px 0;
  border-right-color: #000;
}
.tooltip.left .tooltip-arrow {
  top: 50%;
  right: 0;
  margin-top: -5px;
  border-width: 5px 0 5px 5px;
  border-left-color: #000;
}
.tooltip.bottom .tooltip-arrow {
  top: 0;
  left: 50%;
  margin-left: -5px;
  border-width: 0 5px 5px;
  border-bottom-color: #000;
}

.popover {
  position: absolute;
  top: 0;
  left: 0;
  z-index: 1010;
  display: none;
  width: 236px;
  padding: 1px;
  text-align: left;
  background-color: #fff;
  -webkit-background-clip: padding-box;
  -moz-background-clip: padding;
  background-clip: padding-box;
  border: 1px solid #ccc;
  border: 1px solid rgba(0, 0, 0, 0.2);
  -webkit-border-radius: 6px;
  -moz-border-radius: 6px;
  border-radius: 6px;
  -webkit-box-shadow: 0 5px 10px rgba(0, 0, 0, 0.2);
  -moz-box-shadow: 0 5px 10px rgba(0, 0, 0, 0.2);
  box-shadow: 0 5px 10px rgba(0, 0, 0, 0.2);
  white-space: normal;
}
.popover.top {
  margin-top: -10px;
}
.popover.right {
  margin-left: 10px;
}
.popover.bottom {
  margin-top: 10px;
}
.popover.left {
  margin-left: -10px;
}

.popover-title {
  margin: 0;
  padding: 8px 14px;
  font-size: 14px;
  font-weight: normal;
  line-height: 18px;
  background-color: #f7f7f7;
  border-bottom: 1px solid #ebebeb;
  -webkit-border-radius: 5px 5px 0 0;
  -moz-border-radius: 5px 5px 0 0;
  border-radius: 5px 5px 0 0;
}

.popover-content {
  padding: 9px 14px;
}

.popover .arrow,
.popover .arrow:after {
  position: absolute;
  display: block;
  width: 0;
  height: 0;
  border-color: transparent;
  border-style: solid;
}

.popover .arrow {
  border-width: 11px;
}

.popover .arrow:after {
  border-width: 10px;
  content: "";
}

.popover.top .arrow {
  left: 50%;
  margin-left: -11px;
  border-bottom-width: 0;
  border-top-color: #999;
  border-top-color: rgba(0, 0, 0, 0.25);
  bottom: -11px;
}
.popover.top .arrow:after {
  bottom: 1px;
  margin-left: -10px;
  border-bottom-width: 0;
  border-top-color: #fff;
}
.popover.right .arrow {
  top: 50%;
  left: -11px;
  margin-top: -11px;
  border-left-width: 0;
  border-right-color: #999;
  border-right-color: rgba(0, 0, 0, 0.25);
}
.popover.right .arrow:after {
  left: 1px;
  bottom: -10px;
  border-left-width: 0;
  border-right-color: #fff;
}
.popover.bottom .arrow {
  left: 50%;
  margin-left: -11px;
  border-top-width: 0;
  border-bottom-color: #999;
  border-bottom-color: rgba(0, 0, 0, 0.25);
  top: -11px;
}
.popover.bottom .arrow:after {
  top: 1px;
  margin-left: -10px;
  border-top-width: 0;
  border-bottom-color: #fff;
}
.popover.left .arrow {
  top: 50%;
  right: -11px;
  margin-top: -11px;
  border-right-width: 0;
  border-left-color: #999;
  border-left-color: rgba(0, 0, 0, 0.25);
}
.popover.left .arrow:after {
  right: 1px;
  border-right-width: 0;
  border-left-color: #fff;
  bottom: -10px;
}

.thumbnails {
  margin-left: -20px;
  list-style: none;
  *zoom: 1;
}
.thumbnails:before, .thumbnails:after {
  display: table;
  content: "";
  line-height: 0;
}
.thumbnails:after {
  clear: both;
}

.row-fluid .thumbnails {
  margin-left: 0;
}

.thumbnails > li {
  float: left;
  margin-bottom: 18px;
  margin-left: 20px;
}

.thumbnail {
  display: block;
  padding: 4px;
  line-height: 18px;
  border: 1px solid #ddd;
  -webkit-border-radius: 4px;
  -moz-border-radius: 4px;
  border-radius: 4px;
  -webkit-box-shadow: 0 1px 3px rgba(0, 0, 0, 0.055);
  -moz-box-shadow: 0 1px 3px rgba(0, 0, 0, 0.055);
  box-shadow: 0 1px 3px rgba(0, 0, 0, 0.055);
  -webkit-transition: all 0.2s ease-in-out;
  -moz-transition: all 0.2s ease-in-out;
  -o-transition: all 0.2s ease-in-out;
  transition: all 0.2s ease-in-out;
}

a.thumbnail:hover {
  border-color: #08c;
  -webkit-box-shadow: 0 1px 4px rgba(0, 105, 214, 0.25);
  -moz-box-shadow: 0 1px 4px rgba(0, 105, 214, 0.25);
  box-shadow: 0 1px 4px rgba(0, 105, 214, 0.25);
}

.thumbnail > img {
  display: block;
  max-width: 100%;
  margin-left: auto;
  margin-right: auto;
}

.thumbnail .caption {
  padding: 9px;
  color: #555;
}

.label,
.badge {
  display: inline-block;
  padding: 2px 4px;
  font-size: 11.844px;
  font-weight: bold;
  line-height: 14px;
  color: #fff;
  vertical-align: baseline;
  white-space: nowrap;
  text-shadow: 0 -1px 0 rgba(0, 0, 0, 0.25);
  background-color: #999;
}

.label {
  -webkit-border-radius: 3px;
  -moz-border-radius: 3px;
  border-radius: 3px;
}

.badge {
  padding-left: 9px;
  padding-right: 9px;
  -webkit-border-radius: 9px;
  -moz-border-radius: 9px;
  border-radius: 9px;
}

.label:empty,
.badge:empty {
  display: none;
}

a.label:hover, a.badge:hover {
  color: #fff;
  text-decoration: none;
  cursor: pointer;
}

.label-important, .badge-important {
  background-color: #b94a48;
}

.label-important[href], .badge-important[href] {
  background-color: #953b39;
}

.label-warning, .badge-warning {
  background-color: #f89406;
}

.label-warning[href], .badge-warning[href] {
  background-color: #c67605;
}

.label-success, .badge-success {
  background-color: #468847;
}

.label-success[href], .badge-success[href] {
  background-color: #356635;
}

.label-info, .badge-info {
  background-color: #3a87ad;
}

.label-info[href], .badge-info[href] {
  background-color: #2d6987;
}

.label-inverse, .badge-inverse {
  background-color: #333;
}

.label-inverse[href], .badge-inverse[href] {
  background-color: #1a1a1a;
}

.btn .label,
.btn .badge {
  position: relative;
  top: -1px;
}

.btn-mini .label,
.btn-mini .badge {
  top: 0;
}

@-webkit-keyframes progress-bar-stripes {
  from {
    background-position: 40px 0;
  }
  to {
    background-position: 0 0;
  }
}
@-moz-keyframes progress-bar-stripes {
  from {
    background-position: 40px 0;
  }
  to {
    background-position: 0 0;
  }
}
@-ms-keyframes progress-bar-stripes {
  from {
    background-position: 40px 0;
  }
  to {
    background-position: 0 0;
  }
}
@-o-keyframes progress-bar-stripes {
  from {
    background-position: 0 0;
  }
  to {
    background-position: 40px 0;
  }
}
@keyframes progress-bar-stripes {
  from {
    background-position: 40px 0;
  }
  to {
    background-position: 0 0;
  }
}
.progress {
  overflow: hidden;
  height: 18px;
  margin-bottom: 18px;
  background-color: #f6f6f6;
  background-image: -moz-linear-gradient(top, #f5f5f5, #f9f9f9);
  background-image: -webkit-gradient(linear, 0 0, 0 100%, from(#f5f5f5), to(#f9f9f9));
  background-image: -webkit-linear-gradient(top, #f5f5f5, #f9f9f9);
  background-image: -o-linear-gradient(top, #f5f5f5, #f9f9f9);
  background-image: linear-gradient(to bottom, #f5f5f5, #f9f9f9);
  background-repeat: repeat-x;
  filter: progid:DXImageTransform.Microsoft.gradient(startColorstr='#f2f2f2', endColorstr='#f6f6f6', GradientType=0);
  -webkit-box-shadow: inset 0 1px 2px rgba(0, 0, 0, 0.1);
  -moz-box-shadow: inset 0 1px 2px rgba(0, 0, 0, 0.1);
  box-shadow: inset 0 1px 2px rgba(0, 0, 0, 0.1);
  -webkit-border-radius: 4px;
  -moz-border-radius: 4px;
  border-radius: 4px;
}

.progress .bar {
  width: 0%;
  height: 100%;
  color: #fff;
  float: left;
  font-size: 12px;
  text-align: center;
  text-shadow: 0 -1px 0 rgba(0, 0, 0, 0.25);
  background-color: #0e90d2;
  background-image: -moz-linear-gradient(top, #149bdf, #0480be);
  background-image: -webkit-gradient(linear, 0 0, 0 100%, from(#149bdf), to(#0480be));
  background-image: -webkit-linear-gradient(top, #149bdf, #0480be);
  background-image: -o-linear-gradient(top, #149bdf, #0480be);
  background-image: linear-gradient(to bottom, #149bdf, #0480be);
  background-repeat: repeat-x;
  filter: progid:DXImageTransform.Microsoft.gradient(startColorstr='#1498da', endColorstr='#047db9', GradientType=0);
  -webkit-box-shadow: inset 0 -1px 0 rgba(0, 0, 0, 0.15);
  -moz-box-shadow: inset 0 -1px 0 rgba(0, 0, 0, 0.15);
  box-shadow: inset 0 -1px 0 rgba(0, 0, 0, 0.15);
  -webkit-box-sizing: border-box;
  -moz-box-sizing: border-box;
  box-sizing: border-box;
  -webkit-transition: width 0.6s ease;
  -moz-transition: width 0.6s ease;
  -o-transition: width 0.6s ease;
  transition: width 0.6s ease;
}

.progress .bar + .bar {
  -webkit-box-shadow: inset 1px 0 0 rgba(0, 0, 0, 0.15), inset 0 -1px 0 rgba(0, 0, 0, 0.15);
  -moz-box-shadow: inset 1px 0 0 rgba(0, 0, 0, 0.15), inset 0 -1px 0 rgba(0, 0, 0, 0.15);
  box-shadow: inset 1px 0 0 rgba(0, 0, 0, 0.15), inset 0 -1px 0 rgba(0, 0, 0, 0.15);
}

.progress-striped .bar {
  background-color: #149bdf;
  background-image: -webkit-gradient(linear, 0 100%, 100% 0, color-stop(0.25, rgba(255, 255, 255, 0.15)), color-stop(0.25, transparent), color-stop(0.5, transparent), color-stop(0.5, rgba(255, 255, 255, 0.15)), color-stop(0.75, rgba(255, 255, 255, 0.15)), color-stop(0.75, transparent), to(transparent));
  background-image: -webkit-linear-gradient(45deg, rgba(255, 255, 255, 0.15) 25%, transparent 25%, transparent 50%, rgba(255, 255, 255, 0.15) 50%, rgba(255, 255, 255, 0.15) 75%, transparent 75%, transparent);
  background-image: -moz-linear-gradient(45deg, rgba(255, 255, 255, 0.15) 25%, transparent 25%, transparent 50%, rgba(255, 255, 255, 0.15) 50%, rgba(255, 255, 255, 0.15) 75%, transparent 75%, transparent);
  background-image: -o-linear-gradient(45deg, rgba(255, 255, 255, 0.15) 25%, transparent 25%, transparent 50%, rgba(255, 255, 255, 0.15) 50%, rgba(255, 255, 255, 0.15) 75%, transparent 75%, transparent);
  background-image: linear-gradient(45deg, rgba(255, 255, 255, 0.15) 25%, rgba(0, 0, 0, 0) 25%, rgba(0, 0, 0, 0) 50%, rgba(255, 255, 255, 0.15) 50%, rgba(255, 255, 255, 0.15) 75%, rgba(0, 0, 0, 0) 75%, rgba(0, 0, 0, 0));
  -webkit-background-size: 40px 40px;
  -moz-background-size: 40px 40px;
  -o-background-size: 40px 40px;
  background-size: 40px 40px;
}

.progress.active .bar {
  -webkit-animation: progress-bar-stripes 2s linear infinite;
  -moz-animation: progress-bar-stripes 2s linear infinite;
  -ms-animation: progress-bar-stripes 2s linear infinite;
  -o-animation: progress-bar-stripes 2s linear infinite;
  animation: progress-bar-stripes 2s linear infinite;
}

.progress-danger .bar, .progress .bar-danger {
  background-color: #de514c;
  background-image: -moz-linear-gradient(top, #ee5f5b, #c43c35);
  background-image: -webkit-gradient(linear, 0 0, 0 100%, from(#ee5f5b), to(#c43c35));
  background-image: -webkit-linear-gradient(top, #ee5f5b, #c43c35);
  background-image: -o-linear-gradient(top, #ee5f5b, #c43c35);
  background-image: linear-gradient(to bottom, #ee5f5b, #c43c35);
  background-repeat: repeat-x;
  filter: progid:DXImageTransform.Microsoft.gradient(startColorstr='#ee5a56', endColorstr='#c03b34', GradientType=0);
}

.progress-danger.progress-striped .bar, .progress-striped .bar-danger {
  background-color: #ee5f5b;
  background-image: -webkit-gradient(linear, 0 100%, 100% 0, color-stop(0.25, rgba(255, 255, 255, 0.15)), color-stop(0.25, transparent), color-stop(0.5, transparent), color-stop(0.5, rgba(255, 255, 255, 0.15)), color-stop(0.75, rgba(255, 255, 255, 0.15)), color-stop(0.75, transparent), to(transparent));
  background-image: -webkit-linear-gradient(45deg, rgba(255, 255, 255, 0.15) 25%, transparent 25%, transparent 50%, rgba(255, 255, 255, 0.15) 50%, rgba(255, 255, 255, 0.15) 75%, transparent 75%, transparent);
  background-image: -moz-linear-gradient(45deg, rgba(255, 255, 255, 0.15) 25%, transparent 25%, transparent 50%, rgba(255, 255, 255, 0.15) 50%, rgba(255, 255, 255, 0.15) 75%, transparent 75%, transparent);
  background-image: -o-linear-gradient(45deg, rgba(255, 255, 255, 0.15) 25%, transparent 25%, transparent 50%, rgba(255, 255, 255, 0.15) 50%, rgba(255, 255, 255, 0.15) 75%, transparent 75%, transparent);
  background-image: linear-gradient(45deg, rgba(255, 255, 255, 0.15) 25%, rgba(0, 0, 0, 0) 25%, rgba(0, 0, 0, 0) 50%, rgba(255, 255, 255, 0.15) 50%, rgba(255, 255, 255, 0.15) 75%, rgba(0, 0, 0, 0) 75%, rgba(0, 0, 0, 0));
}

.progress-success .bar, .progress .bar-success {
  background-color: #5db95d;
  background-image: -moz-linear-gradient(top, #62c462, #57a957);
  background-image: -webkit-gradient(linear, 0 0, 0 100%, from(#62c462), to(#57a957));
  background-image: -webkit-linear-gradient(top, #62c462, #57a957);
  background-image: -o-linear-gradient(top, #62c462, #57a957);
  background-image: linear-gradient(to bottom, #62c462, #57a957);
  background-repeat: repeat-x;
  filter: progid:DXImageTransform.Microsoft.gradient(startColorstr='#5ec35e', endColorstr='#55a655', GradientType=0);
}

.progress-success.progress-striped .bar, .progress-striped .bar-success {
  background-color: #62c462;
  background-image: -webkit-gradient(linear, 0 100%, 100% 0, color-stop(0.25, rgba(255, 255, 255, 0.15)), color-stop(0.25, transparent), color-stop(0.5, transparent), color-stop(0.5, rgba(255, 255, 255, 0.15)), color-stop(0.75, rgba(255, 255, 255, 0.15)), color-stop(0.75, transparent), to(transparent));
  background-image: -webkit-linear-gradient(45deg, rgba(255, 255, 255, 0.15) 25%, transparent 25%, transparent 50%, rgba(255, 255, 255, 0.15) 50%, rgba(255, 255, 255, 0.15) 75%, transparent 75%, transparent);
  background-image: -moz-linear-gradient(45deg, rgba(255, 255, 255, 0.15) 25%, transparent 25%, transparent 50%, rgba(255, 255, 255, 0.15) 50%, rgba(255, 255, 255, 0.15) 75%, transparent 75%, transparent);
  background-image: -o-linear-gradient(45deg, rgba(255, 255, 255, 0.15) 25%, transparent 25%, transparent 50%, rgba(255, 255, 255, 0.15) 50%, rgba(255, 255, 255, 0.15) 75%, transparent 75%, transparent);
  background-image: linear-gradient(45deg, rgba(255, 255, 255, 0.15) 25%, rgba(0, 0, 0, 0) 25%, rgba(0, 0, 0, 0) 50%, rgba(255, 255, 255, 0.15) 50%, rgba(255, 255, 255, 0.15) 75%, rgba(0, 0, 0, 0) 75%, rgba(0, 0, 0, 0));
}

.progress-info .bar, .progress .bar-info {
  background-color: #4cb2d0;
  background-image: -moz-linear-gradient(top, #5bc0de, #339bb9);
  background-image: -webkit-gradient(linear, 0 0, 0 100%, from(#5bc0de), to(#339bb9));
  background-image: -webkit-linear-gradient(top, #5bc0de, #339bb9);
  background-image: -o-linear-gradient(top, #5bc0de, #339bb9);
  background-image: linear-gradient(to bottom, #5bc0de, #339bb9);
  background-repeat: repeat-x;
  filter: progid:DXImageTransform.Microsoft.gradient(startColorstr='#57bedd', endColorstr='#3298b5', GradientType=0);
}

.progress-info.progress-striped .bar, .progress-striped .bar-info {
  background-color: #5bc0de;
  background-image: -webkit-gradient(linear, 0 100%, 100% 0, color-stop(0.25, rgba(255, 255, 255, 0.15)), color-stop(0.25, transparent), color-stop(0.5, transparent), color-stop(0.5, rgba(255, 255, 255, 0.15)), color-stop(0.75, rgba(255, 255, 255, 0.15)), color-stop(0.75, transparent), to(transparent));
  background-image: -webkit-linear-gradient(45deg, rgba(255, 255, 255, 0.15) 25%, transparent 25%, transparent 50%, rgba(255, 255, 255, 0.15) 50%, rgba(255, 255, 255, 0.15) 75%, transparent 75%, transparent);
  background-image: -moz-linear-gradient(45deg, rgba(255, 255, 255, 0.15) 25%, transparent 25%, transparent 50%, rgba(255, 255, 255, 0.15) 50%, rgba(255, 255, 255, 0.15) 75%, transparent 75%, transparent);
  background-image: -o-linear-gradient(45deg, rgba(255, 255, 255, 0.15) 25%, transparent 25%, transparent 50%, rgba(255, 255, 255, 0.15) 50%, rgba(255, 255, 255, 0.15) 75%, transparent 75%, transparent);
  background-image: linear-gradient(45deg, rgba(255, 255, 255, 0.15) 25%, rgba(0, 0, 0, 0) 25%, rgba(0, 0, 0, 0) 50%, rgba(255, 255, 255, 0.15) 50%, rgba(255, 255, 255, 0.15) 75%, rgba(0, 0, 0, 0) 75%, rgba(0, 0, 0, 0));
}

.progress-warning .bar, .progress .bar-warning {
  background-color: #f9a834;
  background-image: -moz-linear-gradient(top, #fbb450, #f89406);
  background-image: -webkit-gradient(linear, 0 0, 0 100%, from(#fbb450), to(#f89406));
  background-image: -webkit-linear-gradient(top, #fbb450, #f89406);
  background-image: -o-linear-gradient(top, #fbb450, #f89406);
  background-image: linear-gradient(to bottom, #fbb450, #f89406);
  background-repeat: repeat-x;
  filter: progid:DXImageTransform.Microsoft.gradient(startColorstr='#fbb24b', endColorstr='#f39106', GradientType=0);
}

.progress-warning.progress-striped .bar, .progress-striped .bar-warning {
  background-color: #fbb450;
  background-image: -webkit-gradient(linear, 0 100%, 100% 0, color-stop(0.25, rgba(255, 255, 255, 0.15)), color-stop(0.25, transparent), color-stop(0.5, transparent), color-stop(0.5, rgba(255, 255, 255, 0.15)), color-stop(0.75, rgba(255, 255, 255, 0.15)), color-stop(0.75, transparent), to(transparent));
  background-image: -webkit-linear-gradient(45deg, rgba(255, 255, 255, 0.15) 25%, transparent 25%, transparent 50%, rgba(255, 255, 255, 0.15) 50%, rgba(255, 255, 255, 0.15) 75%, transparent 75%, transparent);
  background-image: -moz-linear-gradient(45deg, rgba(255, 255, 255, 0.15) 25%, transparent 25%, transparent 50%, rgba(255, 255, 255, 0.15) 50%, rgba(255, 255, 255, 0.15) 75%, transparent 75%, transparent);
  background-image: -o-linear-gradient(45deg, rgba(255, 255, 255, 0.15) 25%, transparent 25%, transparent 50%, rgba(255, 255, 255, 0.15) 50%, rgba(255, 255, 255, 0.15) 75%, transparent 75%, transparent);
  background-image: linear-gradient(45deg, rgba(255, 255, 255, 0.15) 25%, rgba(0, 0, 0, 0) 25%, rgba(0, 0, 0, 0) 50%, rgba(255, 255, 255, 0.15) 50%, rgba(255, 255, 255, 0.15) 75%, rgba(0, 0, 0, 0) 75%, rgba(0, 0, 0, 0));
}

.accordion {
  margin-bottom: 18px;
}

.accordion-group {
  margin-bottom: 2px;
  border: 1px solid #e5e5e5;
  -webkit-border-radius: 4px;
  -moz-border-radius: 4px;
  border-radius: 4px;
}

.accordion-heading {
  border-bottom: 0;
}

.accordion-heading .accordion-toggle {
  display: block;
  padding: 8px 15px;
}

.accordion-toggle {
  cursor: pointer;
}

.accordion-inner {
  padding: 9px 15px;
  border-top: 1px solid #e5e5e5;
}

.carousel {
  position: relative;
  margin-bottom: 18px;
  line-height: 1;
}

.carousel-inner {
  overflow: hidden;
  width: 100%;
  position: relative;
}

.carousel-inner > .item {
  display: none;
  position: relative;
  -webkit-transition: 0.6s ease-in-out left;
  -moz-transition: 0.6s ease-in-out left;
  -o-transition: 0.6s ease-in-out left;
  transition: 0.6s ease-in-out left;
}
.carousel-inner > .item > img {
  display: block;
  line-height: 1;
}
.carousel-inner > .active,
.carousel-inner > .next,
.carousel-inner > .prev {
  display: block;
}
.carousel-inner > .active {
  left: 0;
}
.carousel-inner > .next,
.carousel-inner > .prev {
  position: absolute;
  top: 0;
  width: 100%;
}
.carousel-inner > .next {
  left: 100%;
}
.carousel-inner > .prev {
  left: -100%;
}
.carousel-inner > .next.left,
.carousel-inner > .prev.right {
  left: 0;
}
.carousel-inner > .active.left {
  left: -100%;
}
.carousel-inner > .active.right {
  left: 100%;
}

.carousel-control {
  position: absolute;
  top: 40%;
  left: 15px;
  width: 40px;
  height: 40px;
  margin-top: -20px;
  font-size: 60px;
  font-weight: 100;
  line-height: 30px;
  color: #fff;
  text-align: center;
  background: #222;
  border: 3px solid #fff;
  -webkit-border-radius: 23px;
  -moz-border-radius: 23px;
  border-radius: 23px;
  opacity: 0.5;
  filter: alpha(opacity=50);
}
.carousel-control.right {
  left: auto;
  right: 15px;
}
.carousel-control:hover {
  color: #fff;
  text-decoration: none;
  opacity: 0.9;
  filter: alpha(opacity=90);
}

.carousel-caption {
  position: absolute;
  left: 0;
  right: 0;
  bottom: 0;
  padding: 15px;
  background: #333;
  background: rgba(0, 0, 0, 0.75);
}

.carousel-caption h4,
.carousel-caption p {
  color: #fff;
  line-height: 18px;
}

.carousel-caption h4 {
  margin: 0 0 5px;
}

.carousel-caption p {
  margin-bottom: 0;
}

.hero-unit {
  padding: 60px;
  margin-bottom: 30px;
  font-size: 18px;
  font-weight: 200;
  line-height: 27px;
  color: inherit;
  background-color: #eee;
  -webkit-border-radius: 6px;
  -moz-border-radius: 6px;
  border-radius: 6px;
}
.hero-unit h1 {
  margin-bottom: 0;
  font-size: 60px;
  line-height: 1;
  color: inherit;
  letter-spacing: -1px;
}
.hero-unit li {
  line-height: 27px;
}

.pull-right {
  float: right;
}

.pull-left {
  float: left;
}

.clearfix {
  *zoom: 1;
}
.clearfix:before, .clearfix:after {
  display: table;
  content: "";
  line-height: 0;
}
.clearfix:after {
  clear: both;
}

.hide {
  display: none;
}

.show {
  display: block;
}

.invisible {
  visibility: hidden;
}

.affix {
  position: fixed;
}

@-webkit-keyframes defaultPulse {
  from {
    opacity: 1;
  }
  40% {
    opacity: 1;
  }
  50% {
    opacity: 0.25;
  }
  60% {
    opacity: 1;
  }
  to {
    opacity: 1;
  }
}
html, body {
  height: 100%;
}

small, .small {
  font-size: 13.3px;
}

.smaller {
  font-size: 11.9px;
}

.smallest {
  font-size: 10.5px;
}

.bigger {
  font-size: 14.7px;
}

.sz16x16 {
  height: 16px;
  width: 16px;
}

body[dir=ltr] i.icon-external-link {
  margin-left: 2px;
}
body[dir=rtl] i.icon-external-link {
  margin-right: 2px;
}

i[class*=icon] {
  -moz-transition: all 0.5s ease;
  -o-transition: all 0.5s ease;
  -webkit-transition: all 0.5s ease;
  transition: all 0.5s ease;
}

a, button, .icon-external-link-wrapper {
  cursor: pointer;
}
a i[class*=icon], button i[class*=icon], .icon-external-link-wrapper i[class*=icon] {
  color: #333;
}
a i.icon-external-link, button i.icon-external-link, .icon-external-link-wrapper i.icon-external-link {
  opacity: 0;
  width: 0;
}
a:hover i[class*=icon], button:hover i[class*=icon], .icon-external-link-wrapper:hover i[class*=icon] {
  color: #08c;
}
a:hover i.icon-external-link, button:hover i.icon-external-link, .icon-external-link-wrapper:hover i.icon-external-link {
  opacity: 1;
  color: #005580;
  width: 8px;
}

a {
  -moz-transition: color 0.5s ease;
  -o-transition: color 0.5s ease;
  -webkit-transition: color 0.5s ease;
  transition: color 0.5s ease;
}

i[class*=icon] {
  font-style: normal;
}

.more-info {
  font-size: 11.9px;
  margin-left: 2px;
}

.capitalize {
  text-transform: capitalize;
}

details *:not(summary) {
  font-size: 11.9px;
}
details > *:not(summary) {
  margin-left: 20px;
}

summary {
  cursor: pointer;
}
summary:focus {
  outline: none;
}

details[open] summary {
  margin-bottom: 5px;
}

.summary {
  cursor: pointer;
}
.summary:before {
  content: "▸ ";
}
.summary.expanded:before {
  content: "▾ ";
}
.summary.expanded {
  margin-bottom: 5px;
}

label.checkbox.inline, label.radio.inline {
  white-space: nowrap;
  margin-right: 5px;
}

.hidden {
  display: none;
  visibility: hidden;
}

body[dir=ltr] .indented {
  margin-left: 20px;
}
body[dir=rtl] .indented {
  margin-right: 20px;
}

.centered {
  text-align: center;
}

.white {
  color: #fff;
}

.gray {
  color: #999;
}

.grayDark {
  color: #555;
}

.thin {
  font-family: "Helvetica Light", "Segoe UI Light", Arial;
}

.light {
  font-family: "Helvetica", "Segoe UI", Arial;
}

.bold {
  font-weight: bold;
}

.bolder {
  font-family: "Helvetica Bold", "Segoe UI Semibold", Arial;
}

.boldest {
  font-family: "Helvetica Bold", "Segoe UI Bold", Arial;
}

.tooltip {
  z-index: 1051;
}

.tooltip-inner {
  font-size: 12.6px;
  max-width: none;
}

body[dir=rtl] .btn-group:not([dir=ltr]) > .btn:first-child {
  border-top-left-radius: 0;
  border-bottom-left-radius: 0;
  border-top-right-radius: 4px;
  border-bottom-right-radius: 4px;
}
body[dir=rtl] .btn-group:not([dir=ltr]) > .btn:last-child {
  border-top-right-radius: 0;
  border-bottom-right-radius: 0;
  border-top-left-radius: 4px;
  border-bottom-left-radius: 4px;
}

.btn-give {
  color: #528e2f;
}

.btn-get {
  color: #cc8800;
}

.btn-give-inverse {
  color: #fff;
  color: #fff;
  text-shadow: 0 -1px 0 rgba(0, 0, 0, 0.25);
  background-color: #70b249;
  background-image: -moz-linear-gradient(top, #83c95a, #528e2f);
  background-image: -webkit-gradient(linear, 0 0, 0 100%, from(#83c95a), to(#528e2f));
  background-image: -webkit-linear-gradient(top, #83c95a, #528e2f);
  background-image: -o-linear-gradient(top, #83c95a, #528e2f);
  background-image: linear-gradient(to bottom, #83c95a, #528e2f);
  background-repeat: repeat-x;
  filter: progid:DXImageTransform.Microsoft.gradient(startColorstr='#80c856', endColorstr='#508b2d', GradientType=0);
  border-color: #528e2f #528e2f #31551c;
  border-color: rgba(0, 0, 0, 0.1) rgba(0, 0, 0, 0.1) rgba(0, 0, 0, 0.25);
  *background-color: #528e2f;
  /* Darken IE7 buttons by default so they stand out more given they won't have borders */
  filter: progid:DXImageTransform.Microsoft.gradient(enabled=false);
}
.btn-give-inverse:hover, .btn-give-inverse:active, .btn-give-inverse.active, .btn-give-inverse.disabled, .btn-give-inverse[disabled] {
  color: #fff;
  background-color: #528e2f;
  *background-color: #477b28;
}
.btn-give-inverse:active, .btn-give-inverse.active {
  background-color: #3c6822 \9;
}

.btn-get-inverse {
  color: #fff;
  color: #fff;
  text-shadow: 0 -1px 0 rgba(0, 0, 0, 0.25);
  background-color: #ebb23f;
  background-image: -moz-linear-gradient(top, #ffcc66, #cc8800);
  background-image: -webkit-gradient(linear, 0 0, 0 100%, from(#ffcc66), to(#cc8800));
  background-image: -webkit-linear-gradient(top, #ffcc66, #cc8800);
  background-image: -o-linear-gradient(top, #ffcc66, #cc8800);
  background-image: linear-gradient(to bottom, #ffcc66, #cc8800);
  background-repeat: repeat-x;
  filter: progid:DXImageTransform.Microsoft.gradient(startColorstr='#ffca61', endColorstr='#c78500', GradientType=0);
  border-color: #cc8800 #cc8800 #7f5500;
  border-color: rgba(0, 0, 0, 0.1) rgba(0, 0, 0, 0.1) rgba(0, 0, 0, 0.25);
  *background-color: #cc8800;
  /* Darken IE7 buttons by default so they stand out more given they won't have borders */
  filter: progid:DXImageTransform.Microsoft.gradient(enabled=false);
}
.btn-get-inverse:hover, .btn-get-inverse:active, .btn-get-inverse.active, .btn-get-inverse.disabled, .btn-get-inverse[disabled] {
  color: #fff;
  background-color: #cc8800;
  *background-color: #b27700;
}
.btn-get-inverse:active, .btn-get-inverse.active {
  background-color: #996600 \9;
}

.btn-dev {
  color: #fff;
  text-shadow: 0 -1px 0 rgba(0, 0, 0, 0.25);
  background-color: #fff12f;
  background-image: -moz-linear-gradient(top, #fff343, #fff010);
  background-image: -webkit-gradient(linear, 0 0, 0 100%, from(#fff343), to(#fff010));
  background-image: -webkit-linear-gradient(top, #fff343, #fff010);
  background-image: -o-linear-gradient(top, #fff343, #fff010);
  background-image: linear-gradient(to bottom, #fff343, #fff010);
  background-repeat: repeat-x;
  filter: progid:DXImageTransform.Microsoft.gradient(startColorstr='#fff33e', endColorstr='#ffef0b', GradientType=0);
  border-color: #fff010 #fff010 #c3b600;
  border-color: rgba(0, 0, 0, 0.1) rgba(0, 0, 0, 0.1) rgba(0, 0, 0, 0.25);
  *background-color: #fff010;
  /* Darken IE7 buttons by default so they stand out more given they won't have borders */
  filter: progid:DXImageTransform.Microsoft.gradient(enabled=false);
  color: #b3aa1e;
}
.btn-dev:hover, .btn-dev:active, .btn-dev.active, .btn-dev.disabled, .btn-dev[disabled] {
  color: #fff;
  background-color: #fff010;
  *background-color: #f5e600;
}
.btn-dev:active, .btn-dev.active {
  background-color: #dcce00 \9;
}

a.never-underlined {
  text-decoration: none;
}
a.never-underlined:active, a.never-underlined:visited, a.never-underlined:hover {
  text-decoration: none;
}

a.toggle {
  text-decoration: none;
}
a.toggle:active, a.toggle:visited, a.toggle:hover {
  text-decoration: none;
}

i[class^=icon-] {
  text-decoration: none;
}
i[class^=icon-]:active, i[class^=icon-]:visited, i[class^=icon-]:hover {
  text-decoration: none;
}

a.always-underlined {
  text-decoration: underline;
}

a.disabled,
a.disabled:hover {
  color: #999;
  background-color: #fff;
  cursor: default;
}

.error-colored, .text-error {
  color: #b94a48 !important;
}

.warning-colored, .text-warning {
  color: #c09853 !important;
}

.info-colored, .text-info {
  color: #3a87ad !important;
}

.give-colored {
  color: #83c95a;
}

.get-colored {
  color: #ffcc66;
}

.give-colored-alt {
  color: #528e2f;
}

.get-colored-alt {
  color: #cc8800;
}

a.get-colored:hover {
  color: #cc8800;
}

.yellow-colored {
  color: #fff343;
}

.ui-hide, .ui-show {
  -moz-transition: all 0.5s ease;
  -o-transition: all 0.5s ease;
  -webkit-transition: all 0.5s ease;
  transition: all 0.5s ease;
}

.ui-hide.noHeightWhenHidden {
  margin: 0 !important;
  height: 0 !important;
  line-height: 0 !important;
}

.ui-hide {
  opacity: 0 !important;
}

.transparent {
  opacity: 0;
}

a[rel=tooltip]:not(.btn) {
  color: inherit;
  text-decoration: inherit;
  cursor: inherit;
}
a[rel=tooltip]:not(.btn):active, a[rel=tooltip]:not(.btn):focus {
  outline: none;
}
a[rel=tooltip]:not(.btn):focus, a[rel=tooltip]:not(.btn):active, a[rel=tooltip]:not(.btn):hover {
  text-decoration: none;
}
a[rel=tooltip]:not(.btn):hover {
  cursor: pointer;
  color: #000;
}

input:disabled, input[readonly], textarea:disabled, textarea[readonly] {
  cursor: default;
}

input.ng-pristine:focus, input.ng-pristine:focus:invalid, textarea.ng-pristine:focus, textarea.ng-pristine:focus:invalid {
  -webkit-box-shadow: 0 0 8px rgba(82, 168, 236, 0.6) !important;
  -moz-box-shadow: 0 0 8px rgba(82, 168, 236, 0.6) !important;
  box-shadow: 0 0 8px rgba(82, 168, 236, 0.6) !important;
  border: 1px solid rgba(82, 168, 236, 0.8) !important;
}
input.ng-invalid:focus, textarea.ng-invalid:focus {
  border-color: #e9322d !important;
  -webkit-box-shadow: 0 0 6px #f8b9b7 !important;
  -moz-box-shadow: 0 0 6px #f8b9b7 !important;
  box-shadow: 0 0 6px #f8b9b7 !important;
}

textarea {
  -moz-box-sizing: border-box;
  -webkit-box-sizing: border-box;
  box-sizing: border-box;
}
textarea.report, textarea.diagnosticInfo {
  font-size: 11.9px;
  font-family: "Droid Sans Mono";
  width: 100%;
}
textarea.report {
  height: 125px;
}
textarea.diagnosticInfo {
  margin-left: 0;
  height: 75px;
}

.badge {
  display: inline-block;
  vertical-align: middle;
  *vertical-align: auto;
  *zoom: 1;
  *display: inline;
  font-weight: bold;
  font-size: 12px;
  background: radial-gradient(circle at 1px -11px, #ffffff 8%, #3a87ad 26px);
  background: -moz-radial-gradient(1px -11px, circle, #fff 8%, #3a87ad 26px);
  background: -ms-radial-gradient(1px -11px, circle, #fff 8%, #3a87ad 26px);
  background: -o-radial-gradient(1px -11px, circle, #fff 8%, #3a87ad 26px);
  background: -webkit-radial-gradient(1px -11px, circle, #fff 8%, #3a87ad 26px);
  background-color: red;
  border: 2px solid #fff;
  border-radius: 12px;
  box-shadow: 1px 1px 1px black;
  color: #fff;
  height: 16px;
  min-width: 12px;
  padding: 2px 3px 0 3px;
  text-align: center;
}

#alerts {
  position: absolute;
  top: 0;
  right: 0;
  left: 0;
  z-index: 1051;
}

.alert {
  margin-bottom: 0;
  opacity: 0.95;
  -moz-transition: opacity 0.5s ease;
  -o-transition: opacity 0.5s ease;
  -webkit-transition: opacity 0.5s ease;
  transition: opacity 0.5s ease;
}
.alert:hover {
  opacity: 1;
}
.alert .titled {
  border-bottom-width: 1px;
  border-bottom-style: dashed;
}
.alert.alert-warning .titled {
  border-bottom-color: #c09853;
}
.alert.alert-info .titled {
  border-bottom-color: #3a87ad;
}
.alert.alert-success .titled {
  border-bottom-color: #468847;
}
.alert.alert-error .titled {
  border-bottom-color: #b94a48;
}

.alert-important {
  background-color: #f2dede;
  border-color: #eed3d7;
  color: #b94a48;
}
.alert-important .titled {
  border-bottom-color: #b94a48;
}

.select2-results {
  max-height: 80px;
}

.select2-result-label {
  white-space: nowrap;
}

.select2-search input {
  background: url("../bower_components/select2/select2.png") no-repeat 100% -22px;
}

body[dir=rtl] .select2-search input:focus {
  padding-right: 22px;
}

body[dir=rtl] .dl-horizontal dt {
  float: right;
  clear: right;
  text-align: left;
}
body[dir=rtl] .dl-horizontal dd {
  margin-right: 180px;
}

body[dir=rtl] .radio input[type="radio"], body[dir=rtl] .checkbox input[type="checkbox"] {
  float: right;
  margin-right: -20px;
  margin-left: 0;
}

body .chromeframe {
  height: 50%;
  margin: 0;
  position: relative;
  top: 50%;
  text-align: center;
  background-color: white;
}

@-webkit-keyframes defaultPulse {
  from {
    opacity: 1;
  }
  40% {
    opacity: 1;
  }
  50% {
    opacity: 0.25;
  }
  60% {
    opacity: 1;
  }
  to {
    opacity: 1;
  }
}
.modal {
  background-color: transparent;
}

.modal-header, .modal-body:not(#welcome) {
  background-color: #fff;
}

.modal-header {
  -moz-border-radius-topleft: 6px;
  -webkit-border-top-left-radius: 6px;
  border-top-left-radius: 6px;
  -moz-border-radius-topright: 6px;
  -webkit-border-top-right-radius: 6px;
  border-top-right-radius: 6px;
}

body[dir=rtl] .modal-footer button, body[dir=rtl] .modal-footer a.btn {
  float: left;
}

.modal.fade {
  -moz-transition: opacity 0.3s ease;
  -o-transition: opacity 0.3s ease;
  -webkit-transition: opacity 0.3s ease;
  transition: opacity 0.3s ease;
  top: 10%;
}

#welcomescreen {
  width: 485px;
}
#welcomescreen .logos {
  width: 440px;
  height: 256px;
  margin: 0 auto;
  overflow: hidden;
}
#welcomescreen .logos .social-logo {
  padding: 0 1px;
  display: inline-table;
}
#welcomescreen .logos .social-logo .share-button {
  display: block;
  width: 85px;
  height: 30px;
  margin: 0 auto;
  padding-top: 10px;
  text-align: center;
}

#ie-warning {
  z-index: 1052;
  position: absolute;
  top: 0;
  right: 0;
  left: 0;
  color: #b94a48 !important;
  text-align: center;
  font-weight: bold;
  background: #fff;
  border: 1px dotted #f00;
  padding: 3px;
}

#waiting {
  position: absolute;
  top: 0;
  right: 0;
  bottom: 0;
  left: 0;
  z-index: 1051;
  padding-top: 100px;
  line-height: 50px;
  text-align: center;
  background-color: #fff;
  opacity: 0.9;
}

.modal-header h3 {
  font-size: 17.5px;
  line-height: 27px;
}

.modal form {
  margin-bottom: 0;
}

.modal-status {
  width: 365px;
  margin-top: 4px;
  float: left;
  text-align: left;
}
body[dir=rtl] .modal-status {
  float: right;
  text-align: right;
  margin-right: 15px;
}

.control-extra {
  font-size: 13.3px;
  color: #999;
}
body[dir=ltr] .control-extra {
  margin-left: 30px;
}
body[dir=rtl] .control-extra {
  margin-right: 30px;
}

.notify {
  margin: 15px 30px 0 30px;
}
.notify * {
  font-size: 13.3px;
}

#welcome {
  text-align: center;
  font-family: "Helvetica Light", "Segoe UI Light", Arial;
  background-color: rgba(0, 0, 0, 0.3);
  color: #fff;
  font-size: 17.5px;
}
#welcome .beta {
  font-size: 11.9px;
  font-weight: bold;
  position: absolute;
  right: 40px;
  margin-top: -95px;
  text-transform: uppercase;
}
#welcome .tagLine {
  margin: -40px 0 50px;
}
#welcome .internetRequired {
  -webkit-animation-name: defaultPulse;
  -webkit-animation-duration: 3s;
  -webkit-animation-iteration-count: infinite;
  -webkit-animation-timing-function: linear;
  color: #fff343;
  font-family: "Helvetica", "Segoe UI", Arial;
  font-size: 14px;
  padding-top: 12px;
}
#welcome button {
  text-shadow: #000 1px 1px 2px;
  width: 165px;
  margin: 0 10px 10px;
}
#welcome .orIfYouNeed {
  font-size: 11.9px;
  margin: 10px 0;
}

#passwordCreate .control-group {
  text-align: center;
}

#authorize .prompt-extra {
  font-size: 11.9px;
  margin: 10px 30px 15px;
}

#proxiedSites .warning {
  border: 1px dotted #c09853;
  border-radius: 8px;
  padding: 10px;
  text-align: center;
  font-size: 15.4px;
  margin: 14px 0;
  background: #eee;
}
#proxiedSites .warning i {
  color: #c09853 !important;
}
#proxiedSites textarea {
  width: 100%;
  height: 150px;
  font-family: "Droid Sans Mono";
  font-size: 13px;
}
#proxiedSites .error {
  text-align: center;
  color: #b94a48 !important;
  margin: 10px 0;
  height: 21px;
}
#proxiedSites .errorCause {
  display: inline-block;
  vertical-align: middle;
  *vertical-align: auto;
  *zoom: 1;
  *display: inline;
  padding: 2px 4px;
  margin: 0;
  max-width: 200px;
  overflow: hidden;
  text-overflow: ellipsis;
  white-space: nowrap;
}

#proxiedSitesLabelAndSearchContainer {
  margin-top: 28px;
}

#proxiedSitesSearch {
  -webkit-box-sizing: border-box;
  -moz-box-sizing: border-box;
  box-sizing: border-box;
  -moz-transition: opacity 0.3s ease;
  -o-transition: opacity 0.3s ease;
  -webkit-transition: opacity 0.3s ease;
  transition: opacity 0.3s ease;
  float: right;
  width: 230px;
  height: 27px;
  margin: -3px 0 10px;
  -webkit-border-radius: 18px;
  -moz-border-radius: 18px;
  border-radius: 18px;
}
body[dir=rtl] #proxiedSitesSearch {
  float: left;
}
#proxiedSitesSearch::-webkit-search-decoration {
  -webkit-appearance: searchfield-decoration;
}
#proxiedSitesSearch::-webkit-search-cancel-button {
  -webkit-appearance: searchfield-cancel-button;
}
#proxiedSitesSearch:focus, #proxiedSitesSearch:hover {
  opacity: 1 !important;
}
#proxiedSitesSearch.empty {
  opacity: 0.5;
}

.proxiedSitesTip {
  float: left;
}
body[dir=rtl] .proxiedSitesTip {
  float: right;
}

#friendsListSearch {
  -webkit-box-sizing: border-box;
  -moz-box-sizing: border-box;
  box-sizing: border-box;
  -moz-transition: all 0.5s ease;
  -o-transition: all 0.5s ease;
  -webkit-transition: all 0.5s ease;
  transition: all 0.5s ease;
  float: right;
  width: 30px;
  height: 27px;
  margin: 0 0 7px;
  border-color: #fff;
  -webkit-border-radius: 18px;
  -moz-border-radius: 18px;
  border-radius: 18px;
}
body[dir=rtl] #friendsListSearch {
  float: left;
}
#friendsListSearch::-webkit-search-decoration {
  -webkit-appearance: searchfield-decoration;
}
#friendsListSearch::-webkit-search-cancel-button {
  -webkit-appearance: searchfield-cancel-button;
}
#friendsListSearch:focus, #friendsListSearch:hover, #friendsListSearch.nonempty {
  width: 500px !important;
  border-color: #ccc !important;
}

#lanternFriends {
  min-height: 115px;
  max-height: 445px;
}
#lanternFriends .addFriendsControls {
  padding: 0 15px 15px;
}
#lanternFriends .hasSearchText .select2-container {
  display: none;
}

#friendCounts {
  font-size: 13.3px;
  white-space: nowrap;
  position: absolute;
  margin-top: 10px;
}
body[dir=ltr] #friendCounts {
  left: 52px;
}
body[dir=rtl] #friendCounts {
  right: 42px;
}

#currentFriendsHeading {
  font-size: 13.3px;
  color: #999;
  display: inline-block;
}
body[dir=ltr] #currentFriendsHeading {
  margin-right: 10px;
}
body[dir=rtl] #currentFriendsHeading {
  margin-left: 10px;
}

#suggestedFriendsHeading {
  font-size: 13.3px;
  color: #3a87ad !important;
  display: inline-block;
}

#toggleSuggestions {
  color: #9ecaed;
  font-size: 8pt;
  text-decoration: underline;
}

#friendlist {
  list-style: none;
  max-height: 195px;
  background-color: whitesmoke;
  overflow-y: scroll;
  border-radius: 8px;
  border: 2px solid #ccc;
  margin: 0;
  clear: both;
  padding: 0;
  margin-bottom: 10px;
}
#friendlist li {
  list-style-image: none;
  list-style-type: none;
  margin-left: 0;
}
#friendlist .entry {
  position: relative;
  padding: 5px;
  border: 1px solid #fff;
  color: #999;
}
#friendlist .entry .reject {
  position: absolute;
  display: inline-block;
  width: 10px;
  opacity: 0;
  color: #999;
  text-decoration: none;
  padding: 0;
}
#friendlist .entry.suggested {
  color: #000;
  background-color: #f4f9fd;
  border-top-color: #f4f9fd;
  border-bottom-color: white;
}
#friendlist .entry.suggested:hover {
  background-color: #ebf4fb !important;
  border-top-color: #c9e1f5;
  border-bottom-color: #c9e1f5;
}
#friendlist .entry:hover {
  background-color: #ffffd7 !important;
  border-left: 1px solid #ffffd7;
  border-right: 1px solid #ffffd7;
  border-top: 1px solid #ddd;
  border-bottom: 1px solid #ddd;
  color: #000;
}
#friendlist .entry:hover .reject {
  opacity: 1;
}
#friendlist .entry:hover .reject:hover {
  color: #000;
}
#friendlist .entry .btn-group {
  -moz-transition: opacity 0.3s ease;
  -o-transition: opacity 0.3s ease;
  -webkit-transition: opacity 0.3s ease;
  transition: opacity 0.3s ease;
  display: inline-block;
  float: right;
}
body[dir=rtl] #friendlist .entry .btn-group {
  float: left;
}
#friendlist .entry .btn-group > .btn {
  width: 55px;
}
#friendlist .vcard {
  max-width: 460px;
  overflow: hidden;
  text-overflow: ellipsis;
  white-space: nowrap;
  display: inline-block;
}
body[dir=ltr] #friendlist .vcard {
  margin-left: 13px;
}
body[dir=rtl] #friendlist .vcard {
  margin-right: 13px;
}
#friendlist .email:before {
  content: "<";
}
#friendlist .email:after {
  content: ">";
}
#friendlist .suggested .vcard {
  max-width: 340px;
  overflow: hidden;
  text-overflow: ellipsis;
  white-space: nowrap;
}
#friendlist .coloredByConnectedStatus {
  -moz-transition: all 0.3s ease;
  -o-transition: all 0.3s ease;
  -webkit-transition: all 0.3s ease;
  transition: all 0.3s ease;
}
body.getMode #friendlist .coloredByConnectedStatus.transferringNow {
  background-color: #fffced;
}
body.getMode #friendlist .coloredByConnectedStatus.transferringNow .friendConnectedStatus {
  color: #cc8800;
}
body.getMode #friendlist .coloredByConnectedStatus.connected {
  background-color: #fffced;
}
body.getMode #friendlist .coloredByConnectedStatus.connected .friendConnectedStatus {
  color: #cc8800;
}
body.giveMode #friendlist .coloredByConnectedStatus.transferringNow {
  background-color: #e5ffe0;
}
body.giveMode #friendlist .coloredByConnectedStatus.transferringNow .friendConnectedStatus {
  color: #83c95a;
}
body.giveMode #friendlist .coloredByConnectedStatus.connected {
  background-color: #e5ffe0;
}
body.giveMode #friendlist .coloredByConnectedStatus.connected .friendConnectedStatus {
  color: #528e2f;
}
#friendlist .coloredByConnectedStatus.lastConnected .friendConnectedStatus {
  color: #555;
}
#friendlist .coloredByConnectedStatus.notYetConnected {
  background-color: #f5f5f5;
}
#friendlist .coloredByConnectedStatus.notYetConnected .friendConnectedStatus {
  color: #999;
}
#friendlist .friendConnectedStatus, #friendlist .reason {
  font-size: 11.9px;
  font-family: "Helvetica Light", "Segoe UI Light", Arial;
  max-width: 340px;
  overflow: hidden;
  text-overflow: ellipsis;
  white-space: nowrap;
  margin-top: 2px;
}
body[dir=ltr] #friendlist .friendConnectedStatus, body[dir=ltr] #friendlist .reason {
  margin-left: 14px;
}
body[dir=rtl] #friendlist .friendConnectedStatus, body[dir=rtl] #friendlist .reason {
  margin-right: 14px;
}
#friendlist .reason {
  color: #999;
}

.no-friends-matching {
  padding: 10px 22px;
  background-color: #f5f5f5;
}

#finished {
  min-height: 50px;
}

#settings dt {
  width: 130px;
}
#settings dd {
  margin-bottom: 24.5px;
  width: 300px;
}
body[dir=ltr] #settings dd {
  margin-left: 160px;
}
#settings dd label {
  font-size: 13.3px;
}
#settings details, #settings .details {
  margin-top: 9px;
}
#settings .summary {
  font-size: 13.3px;
}
body[dir=ltr] #settings .collapsible {
  margin-left: 20px;
}
body[dir=rtl] #settings .collapsible {
  margin-right: 20px;
}
#settings .collapsible * {
  font-size: 11.9px;
}
#settings .proxyAllSitesLabel {
  margin-top: -9px;
}
body[dir=rtl] #settings .advanced label {
  padding-right: 20px;
}
body[dir=ltr] #settings .pacUrl {
  margin-left: 12px;
}
body[dir=rtl] #settings .pacUrl {
  margin-right: 12px;
}

#settings-close {
  float: right !important;
}

#autoreport-warning {
  color: #c09853 !important;
  font-size: 11.9px;
  margin-top: 3px;
}
body[dir=ltr] #autoreport-warning {
  margin-left: 20px;
}
body[dir=rtl] #autoreport-warning {
  margin-right: 20px;
}

#manualProxyInfo {
  color: #555;
}
body[dir=ltr] #manualProxyInfo {
  margin-left: 20px;
}
body[dir=rtl] #manualProxyInfo {
  margin-right: 20px;
}

#updateAvailable h4 {
  margin: 5px 0 10px;
}

#latestDetails summary {
  font-weight: bold;
}
body[dir=ltr] #latestDetails summary {
  margin-left: 20px;
}
body[dir=rtl] #latestDetails summary {
  margin-right: 20px;
}
#latestDetails dt {
  text-transform: capitalize;
}
#latestDetails dd {
  max-width: 285px;
  overflow: hidden;
  text-overflow: ellipsis;
  white-space: nowrap;
}
body[dir=rtl] #latestDetails dd {
  width: 285px;
}

#latestDetails:not([open]) {
  margin-bottom: 10px;
}

#changes {
  font-size: 13.3px;
  max-height: 200px;
  overflow: auto;
  margin-left: 0;
}

.modal-header.about {
  font-size: 13.3px;
  text-align: center;
  margin: 0;
  border-bottom: none;
}

#about {
  font-size: 13.3px;
}
#about > div:not(:first-child) {
  margin-top: 10px;
}
#about .contributing-prompt {
  text-align: center;
  font-weight: bold;
  font-size: 14px;
  padding: 3px 0;
  border-top: 1px solid #ddd;
  border-bottom: 1px solid #ddd;
  margin: 5px 25px 20px;
}
#about textarea {
  font-family: "Helvetica", "Segoe UI", Arial;
  font-size: 11.9px;
  width: 100%;
}

#contact textarea.report {
  height: 175px;
  margin-top: 24px;
}

#sponsor .actions {
  margin: 30px 0 15px 45px;
}

#topbar {
  opacity: 0.75;
  -moz-transition: opacity 0.5s ease;
  -o-transition: opacity 0.5s ease;
  -webkit-transition: opacity 0.5s ease;
  transition: opacity 0.5s ease;
  position: absolute;
  top: 0;
  right: 0;
  left: 0;
  background: url('../img/bg-topbar.png') repeat-x;
  padding: 10px;
  color: #fff;
  text-shadow: 0 1px 1px #000;
  text-shadow: 0 1px 1px 0 #000;
}
#topbar:hover {
  opacity: 1;
}
#topbar div {
  display: inline-block;
  vertical-align: middle;
  *vertical-align: auto;
  *zoom: 1;
  *display: inline;
}

#bpsUpDn {
  font-size: 13.3px;
  float: right;
}
#bpsUpDn > div {
  margin-left: 5px;
  -moz-transition: all 0.25s ease;
  -o-transition: all 0.25s ease;
  -webkit-transition: all 0.25s ease;
  transition: all 0.25s ease;
  opacity: 0.9;
}
#bpsUpDn.get > div {
  color: #ffcc66;
}
#bpsUpDn.give > div {
  color: #aad092;
}
#bpsUpDn > div.inactive {
  color: #eee;
  opacity: 0.5;
}

#projectionButtons {
  position: absolute;
  bottom: 75px;
  left: 25px;
}

#vis-block {
  position: absolute;
  top: 0;
  right: 0;
  bottom: 0;
  left: 0;
}

#vis-container, #vis {
  height: 100%;
  background-color: #fff;
  position: relative;
  overflow: auto;
}

#map {
  width: 100%;
  height: 100%;
  display: block;
}

#globe {
  fill: rgba(6, 21, 50, 0.1);
}

#countries path {
  -moz-transition: all 0.5s ease;
  -o-transition: all 0.5s ease;
  -webkit-transition: all 0.5s ease;
  transition: all 0.5s ease;
  stroke: #364d58;
  stroke-width: 1px;
  fill: #000;
  fill-opacity: 0.2;
}
#countries path.censors {
  fill-opacity: 0.3;
}
#countries path.updating {
  fill-opacity: 0.1 !important;
  stroke-opacity: 1 !important;
}
#countries path:hover {
  stroke-opacity: 1 !important;
}

path.peer {
  -moz-transition: all 0.5s ease;
  -o-transition: all 0.5s ease;
  -webkit-transition: all 0.5s ease;
  transition: all 0.5s ease;
}

g.peer path.peer {
  opacity: 0.4;
}
g.peer:hover path.peer {
  opacity: 1;
}

path.peer-hover-area {
  opacity: 0;
}

path.peer.connected {
  opacity: 1 !important;
}

#self {
  fill: #fff;
}

path.peer.get, #self.get {
  fill: #ffcc66;
}

path.peer.give, #self.give {
  fill: #aad092;
}

path.peer.unknown {
  fill: #eee;
}

path.peer.cloud, path.peer.laeproxy {
  fill: #008000 !important;
}

path.connection {
  fill: none;
  stroke-width: 1px;
  stroke: #fff;
  -moz-transition: stroke-opacity 0.5s ease;
  -o-transition: stroke-opacity 0.5s ease;
  -webkit-transition: stroke-opacity 0.5s ease;
  transition: stroke-opacity 0.5s ease;
}

g.transferring .connection {
  opacity: 1;
}

.tooltip .vis {
  text-align: left;
}
body[dir=rtl] .tooltip .vis {
  text-align: right;
}
.tooltip .vis .picture {
  height: 64px;
  width: 64px;
  margin: 5px 10px 0 0;
}
.tooltip .vis .picture, .tooltip .vis .headers {
  float: left;
}
.tooltip .vis .header {
  font-weight: bold;
  font-size: 14.7px;
}
.tooltip .vis .get .header, .tooltip .vis .get .type {
  color: #ffcc66;
}
.tooltip .vis .give .header, .tooltip .vis .give .type {
  color: #aad092;
}
.tooltip .vis .unknown .header, .tooltip .vis .unknown .type {
  color: #eee;
}
.tooltip .vis .cloud .header, .tooltip .vis .laeproxy .header, .tooltip .vis .cloud .type, .tooltip .vis .laeproxy .type {
  color: #008000 !important;
}
.tooltip .vis .type {
  font-size: 11.9px;
}
.tooltip .vis .peerid, .tooltip .vis .id {
  font-size: 11.9px;
  color: #ddd;
}
.tooltip .vis .stats {
  font-size: 11.9px;
  clear: both;
}
.tooltip .vis .bps0, .tooltip .vis .bytes0 {
  color: #999;
}
.tooltip .vis .lastConnected {
  font-size: 11.9px;
  color: #999;
}
.tooltip .vis .nusers {
  color: #eee;
}
.tooltip .vis .nusers.gray {
  color: #999;
}
.tooltip .vis .give-colored {
  color: #aad092;
}

#footer {
  width: 100%;
  position: fixed;
  right: 0;
  bottom: 0;
  left: 0;
  height: 50px;
  z-index: 1051;
  line-height: 12px;
  text-align: center;
  font-size: 13.3px;
  -moz-box-sizing: border-box;
  -webkit-box-sizing: border-box;
  box-sizing: border-box;
  -moz-transition: opacity 0.5s ease;
  -o-transition: opacity 0.5s ease;
  -webkit-transition: opacity 0.5s ease;
  transition: opacity 0.5s ease;
  background-color: #242525;
  color: #666667;
  z-index: auto;
  overflow:hidden;
}

#footer:hover {
  opacity: 1;
}

#offline, #noproxies {
  color: #fff343;
}

#still-connecting {
  font-size: 11.9px;
  line-height: 14px;
}

#noproxies {
  font-size: 11.9px;
  line-height: 14px;
}

#global-nav {
  position: absolute;
  right: 15px;
  bottom: 15px;
  z-index: 1;
  white-space: nowrap;
  border: none;
  background: none;
}
#global-nav button {
  border: none;
  outline: 0;
  z-index: -1;
  background: none;
  margin-bottom: 8px;
  -webkit-box-shadow: none;
  box-shadow: none;
}
#global-nav button i.lsf-icon {
  color: #fff;
  line-height: 17px;
  font-size: 27px;
  vertical-align: middle;
  position: absolute;
}

#npending {
  z-index: 2;
}
body.getMode #npending {
  position: absolute;
  right: 148px;
  bottom: 13px;
  position: absolute;
  right: 149px;
  bottom: 7.5px;
}
body.giveMode #npending {
  position: absolute;
  right: 100px;
  bottom: 7.5px;
}

#share {
    position: absolute;
    left: 15px;
    bottom: 10px;
}

#share span {
    font: normal .875rem/1.4rem 'prxnv_r', sans-serif;
    color: #fff;
    float: left;
    margin-top: 5px;
    padding-left: 5px;
}

#share div {
    float: left;
    cursor: pointer;
}

#share div img {
  width: 30px;
}

#appInfo {
  font: normal .875rem/1.4rem 'prxnv_r', sans-serif;
  z-index: 1051;
  color: #fff;
  margin-bottom: 5px;
}
#appInfo a {
  color: #fff;
}
#appInfo .update-available * {
  color: #f00;
}

@-webkit-keyframes defaultPulse {
  from {
    opacity: 1;
  }
  40% {
    opacity: 1;
  }
  50% {
    opacity: 0.25;
  }
  60% {
    opacity: 1;
  }
  to {
    opacity: 1;
  }
}
#scenarios .modal-header {
  background-color: #fff343;
}

#developer {
  opacity: 0.5;
  -moz-transition: opacity 0.5s ease;
  -o-transition: opacity 0.5s ease;
  -webkit-transition: opacity 0.5s ease;
  transition: opacity 0.5s ease;
}
#developer:hover {
  opacity: 1;
}

#dev-label {
  position: absolute;
  bottom: 6px;
  left: 33px;
  z-index: 1051;
  font-size: 11.9px;
  color: #fff343;
  font-weight: 300;
  text-shadow: 0 1px 0 #000;
}

#dev-buttons {
  position: absolute;
  bottom: 20px;
  left: 18px;
  z-index: 1051;
}
#dev-buttons button {
  text-shadow: none;
}
#dev-buttons button:hover {
  color: #000;
}
#dev-buttons button:disabled {
  color: #333;
}

#model {
  position: absolute;
  bottom: 43px;
  left: 18px;
  z-index: 1051;
  -webkit-border-radius: 5px;
  -moz-border-radius: 5px;
  border-radius: 5px;
  font-size: 11.9px;
  font-family: "Droid Sans Mono";
  width: 500px;
  height: 500px;
  overflow: auto;
  background-color: #fffddc;
}

#langchooser {
  position: absolute;
  bottom: 36px;
  left: 50px;
  z-index: 1051;
  -webkit-border-radius: 5px;
  -moz-border-radius: 5px;
  border-radius: 5px;
  list-style: none;
  font-size: 11.2px;
  background-color: #fffddc;
  padding: 5px 0;
}
#langchooser li {
  list-style-image: none;
  list-style-type: none;
  margin-left: 0;
}
#langchooser a {
  display: block;
  text-decoration: none;
  padding: 3px 34px 3px 16px;
  color: #000;
}
#langchooser li:hover {
  color: #fff;
  background-color: #8af;
}
#langchooser li.active {
  font-weight: bold;
  background-color: #5586ff;
}

/* Ad for Lantern mobile */

#mobile-ad {
  width: 627px;
  height: 473px;

  border: 1px solid #000;
  text-align: center;

  position: relative;
  top: 140px;
  margin: 0 auto;
}

#mobile-ad form {
  padding: 0px;
  margin: 0px;
}

#mobile-ad #get-the-app-via-email {
  width: 109px;
  height: 16.8px;
  padding: 0px;
  margin: 0px;
  margin-top: 20px;
}

#mobile-ad input {
  border: none;
  border-bottom: 1px solid #888;
  border-radius: 0px;
  font-size: 12pt;
  width: 206px;
  top: 20px;
  padding: 0px;
  padding-left: 5px;
  padding-right: 5px;
  margin: 0px;
  height: 28px;
  margin: 0 auto;

  outline: none;
  -webkit-box-shadow: none !important;
  -moz-box-shadow: none !important;
  box-shadow: none !important;
}

#mobile-ad button {
  border: none;
  margin: 0px;
  padding: 0px;
  width: 190px;
  height: 42px;
  top: 10px;
  text-indent: -10000px;

  display: block;
  margin: 0 auto;
}
#mobile-ad .mail-input-wrapper {
  display: block;
}
#mobile-ad .mail-input-wrapper .mail-input-icon {
  margin-right: 10px;
  display: inline-block;
  width: 22px;
  height: 22px;
  background: url('../img/mobile-ad/email.svg');

  text-indent: -10000px;
}

/* Tell your friends */
#tell-your-friends {
  text-align: center;
}

#tell-your-friends ul {
  width: 314px;
  height: 60px;
  display: block;
  margin: 0 auto;
  margin-bottom: 80px;
  margin-top: 40px;
}
#tell-your-friends ul li {
  display: block;
  padding: 0px;
  margin: 0px;
  float: left;
  width: 52px;
  margin-left: 26px;
  text-align: center;
}
#tell-your-friends ul li a {
  width: 52px;
  height: 52px;
  display: block;
  text-indent: -10000px;
}
#tell-your-friends li.wechat a {
  background: url('../img/mobile-ad/wechat.svg');
}
#tell-your-friends li.weibo a {
  background: url('../img/mobile-ad/weibo.svg');
}
#tell-your-friends li.twitter a {
  background: url('../img/mobile-ad/twitter.svg');
}
#tell-your-friends li.facebook a {
  background: url('../img/mobile-ad/facebook.svg');
}
#tell-your-friends button {
  border: none;
  margin: 0px;
  padding: 0px;
  width: 128px;
  height: 32px;
  top: 10px;
  text-indent: -10000px;

  display: block;
  margin: 0 auto;
}


.download-link {
  font-size: 9pt;
  display: block;
  margin-top: 20px;
}
#link-copied {
  font-family: Roboto 10pt;
  color: #000000;
}

input.fail::-webkit-input-placeholder {
  color: red;
}
input.fail:-moz-placeholder {
  color: red;
}
input.fail::-moz-placeholder {
  color: red;
}
input.fail:-ms-input-placeholder {
  color: red;
}

<<<<<<< HEAD
@media (max-width: 750px) {
  #mobile-ad {
    width: 502px;
    height: 423px;
  }
  p.download-link b {
    display: block;
  }
}

@media (max-width: 600px) {
  #mobile-ad {
    top: 170px;
    width: 376px;
    height: 363px;
  }
=======
::-ms-clear
{
  display: none;
>>>>>>> 25457880
}<|MERGE_RESOLUTION|>--- conflicted
+++ resolved
@@ -7983,7 +7983,6 @@
 #mobile-ad {
   width: 627px;
   height: 473px;
-
   border: 1px solid #000;
   text-align: center;
 
@@ -8127,7 +8126,11 @@
   color: red;
 }
 
-<<<<<<< HEAD
+::-ms-clear
+{
+  display: none;
+}
+
 @media (max-width: 750px) {
   #mobile-ad {
     width: 502px;
@@ -8144,9 +8147,4 @@
     width: 376px;
     height: 363px;
   }
-=======
-::-ms-clear
-{
-  display: none;
->>>>>>> 25457880
 }