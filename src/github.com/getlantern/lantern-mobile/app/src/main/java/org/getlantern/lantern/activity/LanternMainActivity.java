package org.getlantern.lantern.activity;

import android.app.Fragment;
import android.app.FragmentManager;
import android.content.ComponentName;
import android.content.BroadcastReceiver;
import android.content.Context;
import android.content.Intent;
import android.content.IntentFilter;
import android.content.pm.ApplicationInfo;
import android.content.pm.PackageInfo;
import android.content.pm.PackageManager;
import android.content.res.Resources;
import android.os.Build;
import android.os.Bundle;
import android.os.Handler;
import android.os.Looper;
import android.os.Message;
import android.os.StrictMode;
import android.content.SharedPreferences;
import android.net.ConnectivityManager;
import android.net.NetworkInfo;
import android.net.VpnService;
import android.net.Uri;
import android.net.wifi.WifiManager;
import android.content.pm.PackageManager;
import android.content.pm.PackageInfo;
import android.app.Activity;
import android.text.Html;
import android.util.Log;
import android.view.View;
import android.view.View.OnClickListener;
import android.widget.AdapterView;
import android.widget.CompoundButton;
import android.widget.RelativeLayout;
import android.widget.ListView;
import android.widget.Toast;
import android.widget.ToggleButton;
import android.view.MenuItem;
import android.view.KeyEvent;
import android.view.View;
import android.view.ViewGroup;
import android.support.v7.app.AppCompatActivity;

<<<<<<< HEAD
import java.io.File;
import java.util.ArrayList;
import java.util.HashMap;
import java.util.List;
import java.util.Map;

import org.getlantern.lantern.activity.PlansActivity;
import org.getlantern.lantern.activity.InviteActivity;
import org.getlantern.lantern.config.LanternConfig;
=======
import org.getlantern.lantern.BuildConfig;
>>>>>>> e391691b
import org.getlantern.lantern.vpn.Service;
import org.getlantern.lantern.model.UI;
import org.getlantern.lantern.sdk.Utils;
import org.getlantern.lantern.vpn.LanternVpn;
import org.getlantern.lantern.R;


public class LanternMainActivity extends AppCompatActivity implements Handler.Callback {

    private static final String TAG = "LanternMainActivity";
    private static final String PREFS_NAME = "LanternPrefs";
    private final static int REQUEST_VPN = 7777;
    private SharedPreferences mPrefs = null;
    private BroadcastReceiver mReceiver;

    private Context context;
    private UI LanternUI;
    private Handler mHandler;

    private boolean proUser = false;

    @Override
    protected void onCreate(Bundle savedInstanceState) {
        super.onCreate(savedInstanceState);

        StrictMode.ThreadPolicy policy = new StrictMode.ThreadPolicy.Builder().permitAll().build();
        StrictMode.setThreadPolicy(policy);

        setContentView(R.layout.activity_lantern_main);

        // we want to use the ActionBar from the AppCompat
        // support library, but with our custom design
        // we hide the default action bar
        if (getSupportActionBar() != null) {
            getSupportActionBar().hide();
        }  

        context = getApplicationContext();
        mPrefs = Utils.getSharedPrefs(context);

<<<<<<< HEAD
        proUser = mPrefs.getBoolean("proUser", false);
        // if it's a Lantern Pro user,
        // hide the sign-up for Pro section
        if (proUser) {
            RelativeLayout proSection = (RelativeLayout)findViewById(R.id.lantern_pro);
            proSection.setVisibility(View.GONE);
        }

=======
>>>>>>> e391691b
        LanternUI = new UI(this, mPrefs);

        // the ACTION_SHUTDOWN intent is broadcast when the phone is
        // about to be shutdown. We register a receiver to make sure we
        // clear the preferences and switch the VpnService to the off
        // state when this happens
        IntentFilter filter = new IntentFilter(Intent.ACTION_SHUTDOWN);
        filter.addAction(Intent.ACTION_SHUTDOWN);
        filter.addAction(Intent.ACTION_USER_PRESENT);
        filter.addAction(ConnectivityManager.CONNECTIVITY_ACTION);
        filter.addAction(WifiManager.SUPPLICANT_CONNECTION_CHANGE_ACTION);

        mReceiver = new LanternReceiver();
        registerReceiver(mReceiver, filter);

        if (getIntent().getBooleanExtra("EXIT", false)) {
            finish();
            return;
        }

        // setup our UI
        try {
            // configure actions to be taken whenever slider changes state
            PackageInfo pInfo = context.getPackageManager().getPackageInfo(context.getPackageName(), 0);
            String appVersion = pInfo.versionName;
            Log.d(TAG, "Currently running Lantern version: " + appVersion);

            LanternUI.setVersionNum(appVersion, BuildConfig.LANTERN_VERSION);
            LanternUI.setupLanternSwitch();
            LanternVpn.LanternUI = LanternUI;
        } catch (Exception e) {
            Log.d(TAG, "Got an exception " + e);
        }
    }

    @Override
    protected void onResume() {
        super.onResume();

        proUser = mPrefs.getBoolean("proUser", false);
        // if it's a Lantern Pro user,
        // hide the sign-up for Pro section
        if (proUser) {
            RelativeLayout proSection = (RelativeLayout)findViewById(R.id.lantern_pro);
            proSection.setVisibility(View.GONE);
        }

        // we check if mPrefs has been initialized before
        // since onCreate and onResume are always both called
        if (mPrefs != null) {
            LanternUI.setBtnStatus();
        }
    }

    // override onKeyDown and onBackPressed default 
    // behavior to prevent back button from interfering 
    // with on/off switch
    @Override
    public boolean onKeyDown(int keyCode, KeyEvent event)  {
        if (Integer.parseInt(android.os.Build.VERSION.SDK) > 5
                && keyCode == KeyEvent.KEYCODE_BACK
                && event.getRepeatCount() == 0) {
            Log.d(TAG, "onKeyDown Called");
            onBackPressed();
            return true;
        }
        return super.onKeyDown(keyCode, event);
    }


    @Override
    public void onBackPressed() {
        Log.d(TAG, "onBackPressed Called");
        Intent setIntent = new Intent(Intent.ACTION_MAIN);
        setIntent.addCategory(Intent.CATEGORY_HOME);
        setIntent.setFlags(Intent.FLAG_ACTIVITY_NEW_TASK);
        startActivity(setIntent);
    }

    @Override
    protected void onDestroy() {
        super.onDestroy();
        try {
            if (mReceiver != null) {
                unregisterReceiver(mReceiver);
            }
            stopLantern();
        } catch (Exception e) {

        }
    }

    // quitLantern is the side menu option and cleanyl exits the app
    public void quitLantern() {
        try {
            Log.d(TAG, "About to exit Lantern...");

            stopLantern();

            // sleep for a few ms before exiting
            Thread.sleep(200);

            finish();
            moveTaskToBack(true);

        } catch (Exception e) {
            Log.e(TAG, "Got an exception when quitting Lantern " + e.getMessage());
        }
    }

    @Override
    public boolean handleMessage(Message message) {
        if (message != null) {
            Toast.makeText(this, message.what, Toast.LENGTH_SHORT).show();
        }
        return true;
    }

    // Make a VPN connection from the client
    // We should only have one active VPN connection per client
    private void startVpnService ()
    {
        Intent intent = VpnService.prepare(this);
        if (intent != null) {
            Log.w(TAG,"Requesting VPN connection");
            startActivityForResult(intent, REQUEST_VPN);
        } else {
            Log.d(TAG, "VPN enabled, starting Lantern...");
            LanternUI.toggleSwitch(true);
            sendIntentToService();
        }
    }


    // Prompt the user to enable full-device VPN mode
    public void enableVPN() {
        Log.d(TAG, "Load VPN configuration");

        try {
            startVpnService();
        } catch (Exception e) {
            Log.d(TAG, "Could not establish VPN connection: " + e.getMessage());
        }
    }

    @Override
    protected void onActivityResult(int request, int response, Intent data) {
        super.onActivityResult(request, response, data);

        if (request == REQUEST_VPN) {
            if (response != RESULT_OK) {
                // no permission given to open
                // VPN connection; return to off state
                LanternUI.toggleSwitch(false);
            } else {
                LanternUI.toggleSwitch(true);

                Handler h = new Handler();
                h.postDelayed(new Runnable () {

                    public void run ()
                    {
                        sendIntentToService();
                    }
                }, 1000);
            }
        }
    }

    private void sendIntentToService() {
        startService(new Intent(this, Service.class));
    }

    public void restart(final Context context, final Intent intent) {
        if (LanternUI.useVpn()) {
            Log.d(TAG, "Restarting Lantern...");
            Service.IsRunning = false;

            final LanternMainActivity activity = this;
            Handler h = new Handler();
            h.postDelayed(new Runnable () {
                public void run() {
                    enableVPN();
                }
            }, 1000);
        }
    }

    public void stopLantern() {
        Service.IsRunning = false;
        Utils.clearPreferences(this);
    }

    @Override
    public boolean onOptionsItemSelected(MenuItem item) {
        // Pass the event to ActionBarDrawerToggle
        // If it returns true, then it has handled
        // the nav drawer indicator touch event
        if (LanternUI != null &&
                LanternUI.optionSelected(item)) {
            return true;
        }

        // Handle your other action bar items...
        return super.onOptionsItemSelected(item);
    }

    @Override
    protected void onPostCreate(Bundle savedInstanceState) {
        super.onPostCreate(savedInstanceState);
        if (LanternUI != null) {
            LanternUI.syncState();
        }
    }

    // LanternReceiver is used to capture broadcasts 
    // such as network connectivity and when the app
    // is powered off
    public class LanternReceiver extends BroadcastReceiver {
        @Override
        public void onReceive(Context context, Intent intent) {
            String action = intent.getAction();
            if (action.equals(Intent.ACTION_SHUTDOWN)) {
                // whenever the device is powered off or the app
                // abruptly closed, we want to clear user preferences
                Utils.clearPreferences(context);
            } else if (action.equals(Intent.ACTION_USER_PRESENT)) {
                //restart(context, intent);
            } else if (action.equals(ConnectivityManager.CONNECTIVITY_ACTION)) {
                // whenever a user disconnects from Wifi and Lantern is running
                NetworkInfo networkInfo =
                    intent.getParcelableExtra(ConnectivityManager.EXTRA_NETWORK_INFO);
                if (LanternUI.useVpn() && 
                    networkInfo.getType() == ConnectivityManager.TYPE_WIFI &&
                    !networkInfo.isConnected()) {
                    stopLantern();
                }
            }
        }
    }
<<<<<<< HEAD

    public void selectPro(View view) {
        Log.d(TAG, "Lantern Pro button clicked");
        if (view.getId() == R.id.lantern_pro) {
            startActivity(new Intent(this, PlansActivity.class));
        } else {
            startActivity(new Intent(this, InviteActivity.class));
        }
    }

    public void checkNewVersion() {
        try {
            final Context context = this;

            String latestVersion = "test";

            PackageInfo pInfo = context.getPackageManager().getPackageInfo(context.getPackageName(), 0);

            String version = pInfo.versionName;
            Log.d(TAG, "Current version of app is " + version);

            if (latestVersion != null && !latestVersion.equals(version)) {
                // Latest version of FireTweet and the version currently running differ
                // display the update view
                final Intent intent = new Intent(context, UpdaterActivity.class);
                context.startActivity(intent);
            }

        } catch (PackageManager.NameNotFoundException e) {
            Log.e(TAG, "Error fetching package information");
        }
    }
=======
>>>>>>> e391691b
}<|MERGE_RESOLUTION|>--- conflicted
+++ resolved
@@ -42,7 +42,6 @@
 import android.view.ViewGroup;
 import android.support.v7.app.AppCompatActivity;
 
-<<<<<<< HEAD
 import java.io.File;
 import java.util.ArrayList;
 import java.util.HashMap;
@@ -52,13 +51,10 @@
 import org.getlantern.lantern.activity.PlansActivity;
 import org.getlantern.lantern.activity.InviteActivity;
 import org.getlantern.lantern.config.LanternConfig;
-=======
 import org.getlantern.lantern.BuildConfig;
->>>>>>> e391691b
 import org.getlantern.lantern.vpn.Service;
 import org.getlantern.lantern.model.UI;
 import org.getlantern.lantern.sdk.Utils;
-import org.getlantern.lantern.vpn.LanternVpn;
 import org.getlantern.lantern.R;
 
 
@@ -95,7 +91,6 @@
         context = getApplicationContext();
         mPrefs = Utils.getSharedPrefs(context);
 
-<<<<<<< HEAD
         proUser = mPrefs.getBoolean("proUser", false);
         // if it's a Lantern Pro user,
         // hide the sign-up for Pro section
@@ -104,8 +99,6 @@
             proSection.setVisibility(View.GONE);
         }
 
-=======
->>>>>>> e391691b
         LanternUI = new UI(this, mPrefs);
 
         // the ACTION_SHUTDOWN intent is broadcast when the phone is
@@ -135,7 +128,6 @@
 
             LanternUI.setVersionNum(appVersion, BuildConfig.LANTERN_VERSION);
             LanternUI.setupLanternSwitch();
-            LanternVpn.LanternUI = LanternUI;
         } catch (Exception e) {
             Log.d(TAG, "Got an exception " + e);
         }
@@ -346,7 +338,6 @@
             }
         }
     }
-<<<<<<< HEAD
 
     public void selectPro(View view) {
         Log.d(TAG, "Lantern Pro button clicked");
@@ -379,6 +370,4 @@
             Log.e(TAG, "Error fetching package information");
         }
     }
-=======
->>>>>>> e391691b
 }