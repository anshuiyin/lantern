package org.getlantern.lantern.activity;

import android.app.Fragment;
import android.app.FragmentManager;
import android.content.ComponentName;
import android.content.BroadcastReceiver;
import android.content.Context;
import android.content.Intent;
import android.content.IntentFilter;
import android.content.pm.ApplicationInfo;
import android.content.pm.PackageInfo;
import android.content.pm.PackageManager;
import android.content.res.Resources;
import android.os.Build;
import android.os.Bundle;
import android.os.Handler;
import android.os.Looper;
import android.os.Message;
import android.os.StrictMode;
import android.content.SharedPreferences;
import android.net.ConnectivityManager;
import android.net.NetworkInfo;
import android.net.VpnService;
import android.net.Uri;
import android.net.wifi.WifiManager;
import android.content.pm.PackageManager;
import android.content.pm.PackageInfo;
import android.app.Activity;
import android.text.Html;
import android.util.Log;
import android.view.View;
import android.view.View.OnClickListener;
import android.widget.AdapterView;
import android.widget.CompoundButton;
import android.widget.RelativeLayout;
import android.widget.ListView;
import android.widget.Toast;
import android.widget.ToggleButton;
import android.view.MenuItem;
import android.view.KeyEvent;
import android.view.View;
import android.view.ViewGroup;
import android.support.v7.app.AppCompatActivity;

import java.io.File;
import java.util.ArrayList;
import java.util.HashMap;
import java.util.List;
import java.util.Map;

import org.getlantern.lantern.activity.PlansActivity;
import org.getlantern.lantern.activity.InviteActivity;
import org.getlantern.lantern.config.LanternConfig;
import org.getlantern.lantern.vpn.Service;
import org.getlantern.lantern.model.UI;
import org.getlantern.lantern.sdk.Utils;
import org.getlantern.lantern.vpn.LanternVpn;
import org.getlantern.lantern.R;


public class LanternMainActivity extends AppCompatActivity implements Handler.Callback {

    private static final String TAG = "LanternMainActivity";
    private static final String PREFS_NAME = "LanternPrefs";
    private static final int CHECK_NEW_VERSION_DELAY = 10000;
    private final static int REQUEST_VPN = 7777;
    private SharedPreferences mPrefs = null;
    private BroadcastReceiver mReceiver;

    private Context context;
    private UI LanternUI;
    private Handler mHandler;

    private boolean proUser = false;

    @Override
    protected void onCreate(Bundle savedInstanceState) {
        super.onCreate(savedInstanceState);

        StrictMode.ThreadPolicy policy = new StrictMode.ThreadPolicy.Builder().permitAll().build();
        StrictMode.setThreadPolicy(policy);

        setContentView(R.layout.activity_lantern_main);

        // we want to use the ActionBar from the AppCompat
        // support library, but with our custom design
        // we hide the default action bar
        if (getSupportActionBar() != null) {
            getSupportActionBar().hide();
        }  

        context = getApplicationContext();
        mPrefs = Utils.getSharedPrefs(context);

        proUser = mPrefs.getBoolean("proUser", false);
        // if it's a Lantern Pro user,
        // hide the sign-up for Pro section
        if (proUser) {
            RelativeLayout proSection = (RelativeLayout)findViewById(R.id.lantern_pro);
            proSection.setVisibility(View.GONE);
        }

        LanternUI = new UI(this, mPrefs);


        // the ACTION_SHUTDOWN intent is broadcast when the phone is
        // about to be shutdown. We register a receiver to make sure we
        // clear the preferences and switch the VpnService to the off
        // state when this happens
        IntentFilter filter = new IntentFilter(Intent.ACTION_SHUTDOWN);
        filter.addAction(Intent.ACTION_SHUTDOWN);
        filter.addAction(Intent.ACTION_USER_PRESENT);
        filter.addAction(ConnectivityManager.CONNECTIVITY_ACTION);
        filter.addAction(WifiManager.SUPPLICANT_CONNECTION_CHANGE_ACTION);

        mReceiver = new LanternReceiver();
        registerReceiver(mReceiver, filter);

        if (getIntent().getBooleanExtra("EXIT", false)) {
            finish();
            return;
        }

        // setup our UI
        try {
            // configure actions to be taken whenever slider changes state
            LanternUI.setupLanternSwitch();
            LanternVpn.LanternUI = LanternUI;
        } catch (Exception e) {
            Log.d(TAG, "Got an exception " + e);
        }
    }

    @Override
    protected void onResume() {
        super.onResume();

        proUser = mPrefs.getBoolean("proUser", false);
        // if it's a Lantern Pro user,
        // hide the sign-up for Pro section
        if (proUser) {
            RelativeLayout proSection = (RelativeLayout)findViewById(R.id.lantern_pro);
            proSection.setVisibility(View.GONE);
        }

        // we check if mPrefs has been initialized before
        // since onCreate and onResume are always both called
        if (mPrefs != null) {
            LanternUI.setBtnStatus();
        }
    }

    // override onKeyDown and onBackPressed default 
    // behavior to prevent back button from interfering 
    // with on/off switch
    @Override
    public boolean onKeyDown(int keyCode, KeyEvent event)  {
        if (Integer.parseInt(android.os.Build.VERSION.SDK) > 5
                && keyCode == KeyEvent.KEYCODE_BACK
                && event.getRepeatCount() == 0) {
            Log.d(TAG, "onKeyDown Called");
            onBackPressed();
            return true;
        }
        return super.onKeyDown(keyCode, event);
    }


    @Override
    public void onBackPressed() {
        Log.d(TAG, "onBackPressed Called");
        Intent setIntent = new Intent(Intent.ACTION_MAIN);
        setIntent.addCategory(Intent.CATEGORY_HOME);
        setIntent.setFlags(Intent.FLAG_ACTIVITY_NEW_TASK);
        startActivity(setIntent);
    }

    @Override
    protected void onDestroy() {
        super.onDestroy();
        try {
            if (mReceiver != null) {
                unregisterReceiver(mReceiver);
            }
            stopLantern();
        } catch (Exception e) {

        }
    }

    // quitLantern is the side menu option and cleanyl exits the app
    public void quitLantern() {
        try {
            Log.d(TAG, "About to exit Lantern...");

            stopLantern();

            // sleep for a few ms before exiting
            Thread.sleep(200);

            finish();
            moveTaskToBack(true);

        } catch (Exception e) {
            Log.e(TAG, "Got an exception when quitting Lantern " + e.getMessage());
        }
    }

    @Override
    public boolean handleMessage(Message message) {
        if (message != null) {
            Toast.makeText(this, message.what, Toast.LENGTH_SHORT).show();
        }
        return true;
    }

<<<<<<< HEAD
    // isNetworkAvailable checks whether or not we are connected to
    // the Internet; if no connection is available, the toggle
    // switch is inactive
    public boolean isNetworkAvailable() {
        final Context context = this;
        final ConnectivityManager connectivityManager = ((ConnectivityManager) context.getSystemService(Context.CONNECTIVITY_SERVICE));
        return connectivityManager.getActiveNetworkInfo() != null && connectivityManager.getActiveNetworkInfo().isConnected();
=======
    public void sendDesktopVersion(View view) {
        if (LanternUI != null) {
            LanternUI.sendDesktopVersion(view);
        }
>>>>>>> 66272552
    }

    // Make a VPN connection from the client
    // We should only have one active VPN connection per client
    private void startVpnService ()
    {
        Intent intent = VpnService.prepare(this);
        if (intent != null) {
            Log.w(TAG,"Requesting VPN connection");
            startActivityForResult(intent, REQUEST_VPN);
        } else {
            Log.d(TAG, "VPN enabled, starting Lantern...");
            LanternUI.toggleSwitch(true);
            sendIntentToService();
        }
    }


    // Prompt the user to enable full-device VPN mode
    public void enableVPN() {
        Log.d(TAG, "Load VPN configuration");

        try {
            startVpnService();
        } catch (Exception e) {
            Log.d(TAG, "Could not establish VPN connection: " + e.getMessage());
        }
    }

    @Override
    protected void onActivityResult(int request, int response, Intent data) {
        super.onActivityResult(request, response, data);

        if (request == REQUEST_VPN) {
            if (response != RESULT_OK) {
                // no permission given to open
                // VPN connection; return to off state
                LanternUI.toggleSwitch(false);
            } else {
                LanternUI.toggleSwitch(true);

                Handler h = new Handler();
                h.postDelayed(new Runnable () {

                    public void run ()
                    {
                        sendIntentToService();
                    }
                }, 1000);
            }
        }
    }

    private void sendIntentToService() {
        startService(new Intent(this, Service.class));
    }

    public void restart(final Context context, final Intent intent) {
        if (LanternUI.useVpn()) {
            Log.d(TAG, "Restarting Lantern...");
            Service.IsRunning = false;

            final LanternMainActivity activity = this;
            Handler h = new Handler();
            h.postDelayed(new Runnable () {
                public void run() {
                    enableVPN();
                }
            }, 1000);
        }
    }

    public void stopLantern() {
        Service.IsRunning = false;
        Utils.clearPreferences(this);
    }

    @Override
    public boolean onOptionsItemSelected(MenuItem item) {
        // Pass the event to ActionBarDrawerToggle
        // If it returns true, then it has handled
        // the nav drawer indicator touch event
        if (LanternUI != null &&
                LanternUI.optionSelected(item)) {
            return true;
        }

        // Handle your other action bar items...
        return super.onOptionsItemSelected(item);
    }

    @Override
    protected void onPostCreate(Bundle savedInstanceState) {
        super.onPostCreate(savedInstanceState);
        if (LanternUI != null) {
            LanternUI.syncState();
        }
    }

    // LanternReceiver is used to capture broadcasts 
    // such as network connectivity and when the app
    // is powered off
    public class LanternReceiver extends BroadcastReceiver {
        @Override
        public void onReceive(Context context, Intent intent) {
            String action = intent.getAction();
            if (action.equals(Intent.ACTION_SHUTDOWN)) {
                // whenever the device is powered off or the app
                // abruptly closed, we want to clear user preferences
                Utils.clearPreferences(context);
            } else if (action.equals(Intent.ACTION_USER_PRESENT)) {
                //restart(context, intent);
            } else if (action.equals(ConnectivityManager.CONNECTIVITY_ACTION)) {
                // whenever a user disconnects from Wifi and Lantern is running
                NetworkInfo networkInfo =
                    intent.getParcelableExtra(ConnectivityManager.EXTRA_NETWORK_INFO);
                if (LanternUI.useVpn() && 
                    networkInfo.getType() == ConnectivityManager.TYPE_WIFI &&
                    !networkInfo.isConnected()) {

                    stopLantern();
                }
            }
        }
    }

    public void selectPro(View view) {
        Log.d(TAG, "Lantern Pro button clicked");
        if (view.getId() == R.id.lantern_pro) {
            startActivity(new Intent(this, PlansActivity.class));
        } else {
            startActivity(new Intent(this, InviteActivity.class));
        }
    }


    public void checkNewVersion() {
        try {
            final Context context = this;

            String latestVersion = "test";

            PackageInfo pInfo = context.getPackageManager().getPackageInfo(context.getPackageName(), 0);

            String version = pInfo.versionName;
            Log.d(TAG, "Current version of app is " + version);

            if (latestVersion != null && !latestVersion.equals(version)) {
                // Latest version of FireTweet and the version currently running differ
                // display the update view
                final Intent intent = new Intent(context, UpdaterActivity.class);
                context.startActivity(intent);
            }

        } catch (PackageManager.NameNotFoundException e) {
            Log.e(TAG, "Error fetching package information");
        }
    }
}<|MERGE_RESOLUTION|>--- conflicted
+++ resolved
@@ -214,20 +214,10 @@
         return true;
     }
 
-<<<<<<< HEAD
-    // isNetworkAvailable checks whether or not we are connected to
-    // the Internet; if no connection is available, the toggle
-    // switch is inactive
-    public boolean isNetworkAvailable() {
-        final Context context = this;
-        final ConnectivityManager connectivityManager = ((ConnectivityManager) context.getSystemService(Context.CONNECTIVITY_SERVICE));
-        return connectivityManager.getActiveNetworkInfo() != null && connectivityManager.getActiveNetworkInfo().isConnected();
-=======
     public void sendDesktopVersion(View view) {
         if (LanternUI != null) {
             LanternUI.sendDesktopVersion(view);
         }
->>>>>>> 66272552
     }
 
     // Make a VPN connection from the client
@@ -347,7 +337,6 @@
                 if (LanternUI.useVpn() && 
                     networkInfo.getType() == ConnectivityManager.TYPE_WIFI &&
                     !networkInfo.isConnected()) {
-
                     stopLantern();
                 }
             }
