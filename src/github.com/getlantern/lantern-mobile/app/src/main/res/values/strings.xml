<resources>
    <string name="app_name">Lantern</string>
    <string name="action_settings">Settings</string>
    <string name="button_text">Start</string>
    <string name="drawer_open">Drawer Open</string>
    <string name="drawer_close">Drawer Close</string>
    <string name="default_fragment">Default Fragment</string>
    <string name="receive_lantern">Receive Lantern desktop by email</string>
    <string name="lantern_desktop">Lantern Desktop</string>
    <string name="email_hint">Email</string>
<<<<<<< HEAD
    <string name="send_button">Send</string>
=======
    <string name="send_button">Send Desktop</string>
>>>>>>> b7af839f
    <string name="send_sms">Send SMS</string>
    <string name="apply_promotion">Apply Promotion</string>
    <string name="submit_code">Submit Code</string>
    <string name="on_text">On</string>
    <string name="off_text">Off</string>
    <string name="on_desc">You can now access\r\nblocked sites and services</string>
    <string name="off_desc">Click the button to access blocked sites and services</string>
    <string name="service_connected">Lantern connected</string>
    <string name="desktop_option">Desktop Version</string>
    <string name="contact_option">Contact</string>
    <string name="privacy_policy">Privacy Policy</string>
    <string name="share_option">Share</string>
    <string name="quit_option">Quit</string>
    <string name="share_email_native"></string>
    <string name="share_email_subject">Lantern Android</string>
    <string name="fatal_error">Lantern encountered a fatal error and is no longer running</string>
<<<<<<< HEAD
    <string name="share_twitter">Check out Lantern Android: https://bit.ly/lanternapk</string>
    <string name="share_facebook">I\'m using Lantern for Android, it\'s available here: https://bit.ly/lanternapk</string>
    <string name="share_email_gmail">I\'m using Lantern for Android, and I\'ve attached the APK file!</string>
    <string name="share_sms">I\'m using Lantern for Android, download it here: https://bit.ly/lanternapk</string>
=======
    <string name="share_twitter">Check out Lantern Android: https://bit.ly/1M8x04u</string>
    <string name="share_facebook">I\'m using Lantern for Android, it\'s available here https://bit.ly/1M8x04u</string>
    <string name="share_email_gmail">I\'m using Lantern for Android, and I\'ve attached the APK file!</string>
    <string name="share_sms">I\'m using Lantern for Android, download here https://bit.ly/1M8x04u</string>
>>>>>>> b7af839f
    <string name="share_chooser_text">Share Lantern Android</string>
    <string name="success_email">Lantern Desktop has been e-mailed to you!</string>
    <string name="error_email">There was a problem sending you Lantern Desktop. Please try again later.</string>
    <string name="invalid_email">Invalid e-mail address</string>
    <string name="no_internet_connection">No Internet connection available!</string>
    <string name="contact_email">team@getlantern.org</string>
    <string name="contact_message">Help Me</string>      
    <string name="contact_subject">Lantern Android</string>
    <string name="update_available">A new version of Lantern is available! Would you like to upgrade now?</string>
    <string name="not_now">Not Now</string>
    <string name="install_update">Update</string>
    <string name="error_update">Error Downloading Update</string>
    <string name="manual_update">Try manually installing the latest version from &lt;a href="https://lantern-android.io">here1&lt;/a></string>
    <string name="pro_welcome_text">Welcome to Lantern PRO!</string>
    <string name="thanks_purchase">Thanks for your purchase of Lantern PRO!</string>
    <string name="start_inviting">\r\nStart inviting!</string>
    <string name="invite_friends">Enter your e-mail to receive a code to share with your friends. Get a free month of PRO when they sign up!</string>
    <string name="invite_friends_welcome">Invite friends and you will both get a free month of Lantern PRO when they sign up.</string>
    <string name="invite_friends_btn">Invite Friends</string>
    <string name="continue_to_pro">Continue to PRO</string>
    <string name="continue_to_checkout">Continue to Checkout</string>
    <string name="free_pro_credits">Free Pro Credits</string>
    <string name="get_pro_credits">Get Free Pro Credits</string>
    <string name="text_invite">Text Invite</string>
    <string name="email_invite">Email Invite</string>
    <string name="your_referral_code">Your Referral Code</string>
    <string name="get_code">Get Code</string>
    <string name="get_code_text">Enter your email to receive a code to share with your friends, get a free month of PRO when they sign up!</string>
    <string name="enter_your_email">Enter your email to receive a referral code</string>
    <string name="previous_code">If you have previously received a referral code\r\nplease make sure to use the same email address.</string>
    <string name="payment_plans">Lantern PRO Payment Plans</string>
    <string name="features_text">Lantern PRO Features</string>
    <string name="features_list"><![CDATA[ &#8226; Faster Connection Speed<br/>&#8226; Smarter Servers<br/>&#8226; Stronger Blocking Resistance ]]></string>
	<string name="checkout">Checkout</string>
    <string name="cvc">CVC</string>
    <string name="card_number">Card Number</string>
    <string name="validation_errors">Validation Errors</string>
    <string name="ok">Ok</string>
    <string name="progressMessage">Processing Request&#8230;</string>
    <string name="progressMessage2">Retrieving referral code</string>
    <string name="language">Language</string>
    <string name="all_feeds">all</string>
    <string name="feed.error.oops">Oops!</string>
    <string name="feed.error.error_fetching_feed">Error Fetching Feed</string>
    <string name="feed.error.try_again">Please try again</string>
    <string name="sign_in_pro">Sign in to PRO</string>
    <string-array name="sign_in_list">
        <item>Enter your email and we will send you a link</item>
        <item>Click the link to authorize this device to use your Lantern Pro account</item>
    </string-array>
    <string-array name="pro_features">
        <item>Faster Speed</item>
        <item>More Reliable</item>
        <item>Increased Privacy</item>
        <item>Smarter Servers</item>
        <item>More Blocking Resistance</item>
        <item>Stronger Encryption</item>
    </string-array>
    <string-array name="enter_code_steps">
        <item>Enter the verification code you received via SMS</item>
        <item>Didn\'t receive a code? Please go back and try again</item>
    </string-array>
    <string-array name="authorize_device_list">
        <item>If you have a Lantern PRO account on another device, please enter your mobile number here to receive a code to authorize this device.</item>
    </string-array>
    <string-array name="verify_account_list">
        <item>Great! Let\'s verify your account first.</item>
        <item>Enter your mobile phone number to receive a verification code via SMS.</item>
        <item>Lantern will never share your number with third parties.</item>
    </string-array>
    <string-array name="referral_promotion_list">
        <item>Did a friend share their referral code with you? Enter the code to receive a Lantern PRO credit worth one free month after checkout</item>
    </string-array>
    <string name="send_link">Send Link</string>
    <string name="click_button">Click the button to access blocked sites and services</string>
    <string name="lantern_pro">Lantern Pro</string>
    <string name="invite_friends_header">Invite friends</string>
    <string name="pro_desc">Faster, Smarter, more Resilient</string>
    <string name="free_month">Get a free month of pro for each sign up</string>
    <string name="get_pro_now">Get Pro Now</string>
    <string name="inviting_friends">Get Pro credits by inviting friends</string>
    <string name="select">Select</string>
    <string name="twelve_months">for 12 months</string>
    <string name="one_month">for 1 month</string>
    <string name="best_value">Best VALUE!</string>
    <string name="referral_code">Referral Code (optional)</string>
    <string name="total">Total:</string>
    <string name="pro_account_header">Pro Account Management</string>
    <string name="pro_account_month_text">You currently have a Lantern PRO monthly account. Your account will automatically be charged for another month of Lantern Pro at the end of the billing cycle.</string>
    <string name="pro_account_year_text">You currently have a Lantern Pro yearly account. Your account will automatically be charged for another year at the end of the billing cycle.</string>
    <string name="cancel_pro_account">Cancel Pro Account</string>
    <string name="authorize_device_pro">Authorize Device for PRO</string>
    <string name="account_verification">Account Verification</string>
    <string name="enter_verification_code">Enter Verification Code</string>
    <string name="referral_promotion">Referral Promotion</string>
    <string name="get_lantern_pro">Get Lantern PRO</string>
    <string name="upgrade_to_lantern_pro">Upgrade to Lantern Pro</string>
    <string name="no_wall_at_all">No wall at all.</string>
    <string name="buy_pro_now">Buy Pro Now</string>
    <string name="update_billing_info">Update Billing Info</string>
    <string name="pro_credits_text">Invite friends, get more Pro</string>
    <string name="invalid_verification_code">Invalid verification code</string>
<<<<<<< HEAD
    <string name="invalid_payment_method">Invalid Payment method</string>
    <string name="unable_to_cancel_account">Unable to cancel Pro Account! Please contact team@getlantern.org</string>
=======
>>>>>>> b7af839f
    <string name="earn_free_month">Earn a free month for every friend that signs up</string>
    <string name="credits_applied">Your credits will be applied to your account on the next billing cycle.</string>
    <string name="pro_invitation_subject">Invitation to Join Lantern Pro</string>
    <string name="receive_free_month">For a free month of Lantern Pro, use this referral code: %1$s ; You can download it from here: https://bit.ly/1M8x04u</string>
<<<<<<< HEAD
    <string name="stripe_publishable_key">Blah</string> 
=======
>>>>>>> b7af839f
	<string name="cancel_pro_confirmation">Are you sure? This action cannot be undone! You can sign up for Pro again at any time.</string>
	<string name="yes">Yes</string>
	<string name="no">No</string>
    <string name="item_image_contentDescription">Country flag</string>
    <string name="item_preview_country">United States</string>
    <string name="item_preview_dialCode">+1</string>
</resources><|MERGE_RESOLUTION|>--- conflicted
+++ resolved
@@ -8,11 +8,7 @@
     <string name="receive_lantern">Receive Lantern desktop by email</string>
     <string name="lantern_desktop">Lantern Desktop</string>
     <string name="email_hint">Email</string>
-<<<<<<< HEAD
     <string name="send_button">Send</string>
-=======
-    <string name="send_button">Send Desktop</string>
->>>>>>> b7af839f
     <string name="send_sms">Send SMS</string>
     <string name="apply_promotion">Apply Promotion</string>
     <string name="submit_code">Submit Code</string>
@@ -29,17 +25,10 @@
     <string name="share_email_native"></string>
     <string name="share_email_subject">Lantern Android</string>
     <string name="fatal_error">Lantern encountered a fatal error and is no longer running</string>
-<<<<<<< HEAD
     <string name="share_twitter">Check out Lantern Android: https://bit.ly/lanternapk</string>
     <string name="share_facebook">I\'m using Lantern for Android, it\'s available here: https://bit.ly/lanternapk</string>
     <string name="share_email_gmail">I\'m using Lantern for Android, and I\'ve attached the APK file!</string>
     <string name="share_sms">I\'m using Lantern for Android, download it here: https://bit.ly/lanternapk</string>
-=======
-    <string name="share_twitter">Check out Lantern Android: https://bit.ly/1M8x04u</string>
-    <string name="share_facebook">I\'m using Lantern for Android, it\'s available here https://bit.ly/1M8x04u</string>
-    <string name="share_email_gmail">I\'m using Lantern for Android, and I\'ve attached the APK file!</string>
-    <string name="share_sms">I\'m using Lantern for Android, download here https://bit.ly/1M8x04u</string>
->>>>>>> b7af839f
     <string name="share_chooser_text">Share Lantern Android</string>
     <string name="success_email">Lantern Desktop has been e-mailed to you!</string>
     <string name="error_email">There was a problem sending you Lantern Desktop. Please try again later.</string>
@@ -142,19 +131,12 @@
     <string name="update_billing_info">Update Billing Info</string>
     <string name="pro_credits_text">Invite friends, get more Pro</string>
     <string name="invalid_verification_code">Invalid verification code</string>
-<<<<<<< HEAD
     <string name="invalid_payment_method">Invalid Payment method</string>
     <string name="unable_to_cancel_account">Unable to cancel Pro Account! Please contact team@getlantern.org</string>
-=======
->>>>>>> b7af839f
     <string name="earn_free_month">Earn a free month for every friend that signs up</string>
     <string name="credits_applied">Your credits will be applied to your account on the next billing cycle.</string>
     <string name="pro_invitation_subject">Invitation to Join Lantern Pro</string>
     <string name="receive_free_month">For a free month of Lantern Pro, use this referral code: %1$s ; You can download it from here: https://bit.ly/1M8x04u</string>
-<<<<<<< HEAD
-    <string name="stripe_publishable_key">Blah</string> 
-=======
->>>>>>> b7af839f
 	<string name="cancel_pro_confirmation">Are you sure? This action cannot be undone! You can sign up for Pro again at any time.</string>
 	<string name="yes">Yes</string>
 	<string name="no">No</string>
