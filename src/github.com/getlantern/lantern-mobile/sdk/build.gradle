--- conflicted
+++ resolved
@@ -5,11 +5,7 @@
 apply plugin: 'signing'
 
 group = 'org.getlantern'
-<<<<<<< HEAD
-version = '1.8-SNAPSHOT'
-=======
 version = '1.9.5-SNAPSHOT'
->>>>>>> 13bdd8c2
 
 project.ext {
     groupId = 'org.getlantern'
