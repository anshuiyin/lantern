package geolookup

import (
	"encoding/json"
	"fmt"
	"net/http"
	"sync"
	"time"

	"github.com/getlantern/golog"
)

const (
	geoServeEndpoint = `http://geo.getiantem.org/lookup/%s`
	geoLookupTimeout = 20 * time.Second
)

var (
	log = golog.LoggerFor("geolookup")

<<<<<<< HEAD
var (
	httpClient   = defaultHttpClient
	httpClientMu sync.Mutex
=======
	defaultHttpClient = &http.Client{}
>>>>>>> ddaf7e77
)

// The City structure corresponds to the data in the GeoIP2/GeoLite2 City
// databases.
type City struct {
	City struct {
		GeoNameID uint              `maxminddb:"geoname_id"`
		Names     map[string]string `maxminddb:"names"`
	} `maxminddb:"city"`
	Continent struct {
		Code      string            `maxminddb:"code"`
		GeoNameID uint              `maxminddb:"geoname_id"`
		Names     map[string]string `maxminddb:"names"`
	} `maxminddb:"continent"`
	Country struct {
		GeoNameID uint              `maxminddb:"geoname_id"`
		IsoCode   string            `maxminddb:"iso_code"`
		Names     map[string]string `maxminddb:"names"`
	} `maxminddb:"country"`
	Location struct {
		Latitude  float64 `maxminddb:"latitude"`
		Longitude float64 `maxminddb:"longitude"`
		MetroCode uint    `maxminddb:"metro_code"`
		TimeZone  string  `maxminddb:"time_zone"`
	} `maxminddb:"location"`
	Postal struct {
		Code string `maxminddb:"code"`
	} `maxminddb:"postal"`
	RegisteredCountry struct {
		GeoNameID uint              `maxminddb:"geoname_id"`
		IsoCode   string            `maxminddb:"iso_code"`
		Names     map[string]string `maxminddb:"names"`
	} `maxminddb:"registered_country"`
	RepresentedCountry struct {
		GeoNameID uint              `maxminddb:"geoname_id"`
		IsoCode   string            `maxminddb:"iso_code"`
		Names     map[string]string `maxminddb:"names"`
		Type      string            `maxminddb:"type"`
	} `maxminddb:"represented_country"`
	Subdivisions []struct {
		GeoNameID uint              `maxminddb:"geoname_id"`
		IsoCode   string            `maxminddb:"iso_code"`
		Names     map[string]string `maxminddb:"names"`
	} `maxminddb:"subdivisions"`
	Traits struct {
		IsAnonymousProxy    bool `maxminddb:"is_anonymous_proxy"`
		IsSatelliteProvider bool `maxminddb:"is_satellite_provider"`
	} `maxminddb:"traits"`
}

// The Country structure corresponds to the data in the GeoIP2/GeoLite2
// Country databases.
type Country struct {
	Continent struct {
		Code      string            `maxminddb:"code"`
		GeoNameID uint              `maxminddb:"geoname_id"`
		Names     map[string]string `maxminddb:"names"`
	} `maxminddb:"continent"`
	Country struct {
		GeoNameID uint              `maxminddb:"geoname_id"`
		IsoCode   string            `maxminddb:"iso_code"`
		Names     map[string]string `maxminddb:"names"`
	} `maxminddb:"country"`
	RegisteredCountry struct {
		GeoNameID uint              `maxminddb:"geoname_id"`
		IsoCode   string            `maxminddb:"iso_code"`
		Names     map[string]string `maxminddb:"names"`
	} `maxminddb:"registered_country"`
	RepresentedCountry struct {
		GeoNameID uint              `maxminddb:"geoname_id"`
		IsoCode   string            `maxminddb:"iso_code"`
		Names     map[string]string `maxminddb:"names"`
		Type      string            `maxminddb:"type"`
	} `maxminddb:"represented_country"`
	Traits struct {
		IsAnonymousProxy    bool `maxminddb:"is_anonymous_proxy"`
		IsSatelliteProvider bool `maxminddb:"is_satellite_provider"`
	} `maxminddb:"traits"`
}

<<<<<<< HEAD
// SetHTTPClient defines the client to use for executing HTTP requests.
func SetHTTPClient(client *http.Client) {
	httpClientMu.Lock()
	httpClient = client
	httpClient.Timeout = geoLookupTimeout
	httpClientMu.Unlock()
}

// UsesDefaultHTTPClient returns false when the package is using a different
// client that the default one.
func UsesDefaultHTTPClient() bool {
	return httpClient == defaultHttpClient
}
=======
// LookupCity looks up the given IP using a geolocation service and returns a
// City struct. If an httpClient was provided, it uses that, otherwise it uses
// a default http.Client.
func LookupCity(ipAddr string, httpClient *http.Client) (*City, error) {
	if httpClient == nil {
		log.Trace("Using default http.Client")
		httpClient = defaultHttpClient
	}
	httpClient.Timeout = geoLookupTimeout
>>>>>>> ddaf7e77

	var err error
	var req *http.Request
	var resp *http.Response

	lookupURL := fmt.Sprintf(geoServeEndpoint, ipAddr)

	if req, err = http.NewRequest("GET", lookupURL, nil); err != nil {
		return nil, fmt.Errorf("Could not create request: %q", err)
	}

	if resp, err = httpClient.Do(req); err != nil {
		return nil, fmt.Errorf("Could not get response from server: %q", err)
	}

	defer resp.Body.Close()

	decoder := json.NewDecoder(resp.Body)

	city := &City{}
	if err = decoder.Decode(city); err != nil {
		return nil, err
	}

	return city, nil
}<|MERGE_RESOLUTION|>--- conflicted
+++ resolved
@@ -4,7 +4,6 @@
 	"encoding/json"
 	"fmt"
 	"net/http"
-	"sync"
 	"time"
 
 	"github.com/getlantern/golog"
@@ -18,13 +17,7 @@
 var (
 	log = golog.LoggerFor("geolookup")
 
-<<<<<<< HEAD
-var (
-	httpClient   = defaultHttpClient
-	httpClientMu sync.Mutex
-=======
 	defaultHttpClient = &http.Client{}
->>>>>>> ddaf7e77
 )
 
 // The City structure corresponds to the data in the GeoIP2/GeoLite2 City
@@ -105,21 +98,6 @@
 	} `maxminddb:"traits"`
 }
 
-<<<<<<< HEAD
-// SetHTTPClient defines the client to use for executing HTTP requests.
-func SetHTTPClient(client *http.Client) {
-	httpClientMu.Lock()
-	httpClient = client
-	httpClient.Timeout = geoLookupTimeout
-	httpClientMu.Unlock()
-}
-
-// UsesDefaultHTTPClient returns false when the package is using a different
-// client that the default one.
-func UsesDefaultHTTPClient() bool {
-	return httpClient == defaultHttpClient
-}
-=======
 // LookupCity looks up the given IP using a geolocation service and returns a
 // City struct. If an httpClient was provided, it uses that, otherwise it uses
 // a default http.Client.
@@ -129,7 +107,6 @@
 		httpClient = defaultHttpClient
 	}
 	httpClient.Timeout = geoLookupTimeout
->>>>>>> ddaf7e77
 
 	var err error
 	var req *http.Request
