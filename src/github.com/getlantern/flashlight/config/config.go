--- conflicted
+++ resolved
@@ -11,7 +11,6 @@
 	"os"
 	"path/filepath"
 	"regexp"
-	"runtime"
 	"sort"
 	"strings"
 	"time"
@@ -26,21 +25,8 @@
 	"github.com/getlantern/yaml"
 	"github.com/getlantern/yamlconf"
 
-<<<<<<< HEAD
-	chained "github.com/getlantern/flashlight/client/chained"
-	clientconfig "github.com/getlantern/flashlight/client/config"
-	cfronted "github.com/getlantern/flashlight/client/fronted"
-
-	"github.com/getlantern/flashlight/server"
-	"github.com/getlantern/flashlight/statreporter"
-=======
 	"github.com/getlantern/flashlight/client"
->>>>>>> a4975598
 	"github.com/getlantern/flashlight/util"
-)
-
-var (
-	chainedCloudConfigUrl = "http://config.getiantem.org/cloud.yaml.gz"
 )
 
 const (
@@ -48,6 +34,7 @@
 	cloudfront              = "cloudfront"
 	etag                    = "X-Lantern-Etag"
 	ifNoneMatch             = "X-Lantern-If-None-Match"
+	chainedCloudConfigUrl   = "http://config.getiantem.org/cloud.yaml.gz"
 
 	// This is over HTTP because proxies do not forward X-Forwarded-For with HTTPS
 	// and because we only support falling back to direct domain fronting through
@@ -62,12 +49,7 @@
 	r                   = regexp.MustCompile("\\d+\\.\\d+")
 
 	// Request the config via either chained servers or direct fronted servers.
-<<<<<<< HEAD
-	cf      = util.NewChainedAndFronted()
-	doneCfg = make(chan bool, 2)
-=======
 	cf = util.NewChainedAndFronted(client.Addr)
->>>>>>> a4975598
 )
 
 type Config struct {
@@ -78,24 +60,9 @@
 	CpuProfile    string
 	MemProfile    string
 	UIAddr        string // UI HTTP server address
-<<<<<<< HEAD
-	Stats         *statreporter.Config
-	Server        *server.ServerConfig
-	Client        *clientconfig.ClientConfig
-=======
 	Client        *client.ClientConfig
->>>>>>> a4975598
 	ProxiedSites  *proxiedsites.Config // List of proxied site domains that get routed through Lantern rather than accessed directly
 	TrustedCAs    []*CA
-}
-
-func init() {
-	if runtime.GOOS == "android" {
-		chainedCloudConfigUrl = "http://config.getiantem.org/cloud-android.yaml.gz"
-	} else {
-		chainedCloudConfigUrl = "http://config.getiantem.org/cloud.yaml.gz"
-
-	}
 }
 
 // StartPolling starts the process of polling for new configuration files.
@@ -213,7 +180,6 @@
 		// file and use it to download our custom config file on this first poll for our
 		// config.
 		if err := MakeInitialConfig(configPath); err != nil {
-			log.Errorf("Could not load initial config file: %v", err)
 			return nil, err
 		}
 	}
@@ -282,20 +248,10 @@
 // Run runs the configuration system.
 func Run(updateHandler func(updated *Config)) error {
 	for {
-		select {
-		case next := <-m.NextCh():
-			nextCfg := next.(*Config)
-			updateHandler(nextCfg)
-		case <-doneCfg:
-			log.Debugf("Closing config system")
-			return nil
-		}
-	}
-}
-
-func Exit() {
-	m.Exit()
-	doneCfg <- true
+		next := m.Next()
+		nextCfg := next.(*Config)
+		updateHandler(nextCfg)
+	}
 }
 
 // Update updates the configuration using the given mutator function.
@@ -442,10 +398,25 @@
 
 	// Make sure we always have at least one server
 	if cfg.Client.FrontedServers == nil {
-		cfg.Client.FrontedServers = make([]*cfronted.FrontedServerInfo, 0)
+		cfg.Client.FrontedServers = make([]*client.FrontedServerInfo, 0)
 	}
 	if len(cfg.Client.FrontedServers) == 0 && len(cfg.Client.ChainedServers) == 0 {
-		cfg.Client.ChainedServers = make(map[string]*chained.ChainedServerInfo, len(fallbacks))
+		/*
+			cfg.Client.FrontedServers = []*client.FrontedServerInfo{
+				&client.FrontedServerInfo{
+					Host:           defaultRoundRobin(),
+					Port:           443,
+					PoolSize:       0,
+					MasqueradeSet:  cloudflare,
+					MaxMasquerades: 20,
+					QOS:            10,
+					Weight:         4000,
+					Trusted:        true,
+				},
+			}
+
+		*/
+		cfg.Client.ChainedServers = make(map[string]*client.ChainedServerInfo, len(fallbacks))
 		for key, fb := range fallbacks {
 			cfg.Client.ChainedServers[key] = fb
 		}
@@ -466,7 +437,7 @@
 
 	// Always make sure we have a map of ChainedServers
 	if cfg.Client.ChainedServers == nil {
-		cfg.Client.ChainedServers = make(map[string]*chained.ChainedServerInfo)
+		cfg.Client.ChainedServers = make(map[string]*client.ChainedServerInfo)
 	}
 
 	// Sort servers so that they're always in a predictable order
@@ -535,8 +506,8 @@
 	oldChainedServers := updated.Client.ChainedServers
 	oldMasqueradeSets := updated.Client.MasqueradeSets
 	oldTrustedCAs := updated.TrustedCAs
-	updated.Client.FrontedServers = []*cfronted.FrontedServerInfo{}
-	updated.Client.ChainedServers = map[string]*chained.ChainedServerInfo{}
+	updated.Client.FrontedServers = []*client.FrontedServerInfo{}
+	updated.Client.ChainedServers = map[string]*client.ChainedServerInfo{}
 	updated.Client.MasqueradeSets = map[string][]*fronted.Masquerade{}
 	updated.TrustedCAs = []*CA{}
 	err := yaml.Unmarshal(updateBytes, updated)
