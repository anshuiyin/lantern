--- conflicted
+++ resolved
@@ -44,12 +44,10 @@
 	// Determines wheter a dialer can be trusted with unencrypted traffic.
 	Trusted bool
 
-<<<<<<< HEAD
 	// Whether a dialer can be used to tunnel dns requests (server is running udpgw)
 	UdpgwServer string
-=======
+
 	AuthToken string
->>>>>>> e6fa5e83
 }
 
 var (
