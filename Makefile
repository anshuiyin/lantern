SHELL := /bin/bash

OSX_MIN_VERSION := 10.9

DOCKER := $(shell which docker 2> /dev/null)
GO := $(shell which go 2> /dev/null)
NODE := $(shell which node 2> /dev/null)
NPM := $(shell which npm 2> /dev/null)
S3CMD := $(shell which s3cmd 2> /dev/null)
WGET := $(shell which wget 2> /dev/null)
RUBY := $(shell which ruby 2> /dev/null)

APPDMG := $(shell which appdmg 2> /dev/null)
SVGEXPORT := $(shell which svgexport 2> /dev/null)

DOCKERMACHINE := $(shell which docker-machine 2> /dev/null)
BOOT2DOCKER := $(shell which boot2docker 2> /dev/null)

GIT_REVISION_SHORTCODE := $(shell git rev-parse --short HEAD)
GIT_REVISION := $(shell git describe --abbrev=0 --tags --exact-match 2> /dev/null || git rev-parse --short HEAD)
GIT_REVISION_DATE := $(shell git show -s --format=%ci $(GIT_REVISION_SHORTCODE))

REVISION_DATE := $(shell date -u -j -f "%F %T %z" "$(GIT_REVISION_DATE)" +"%Y%m%d.%H%M%S" 2>/dev/null || date -u -d "$(GIT_REVISION_DATE)" +"%Y%m%d.%H%M%S")
BUILD_DATE := $(shell date -u +%Y%m%d.%H%M%S)

LOGGLY_TOKEN := 2b68163b-89b6-4196-b878-c1aca4bbdf84

LDFLAGS := -X github.com/getlantern/flashlight/flashlight.Version=$(GIT_REVISION) -X github.com/getlantern/flashlight/flashlight.RevisionDate=$(REVISION_DATE) -X github.com/getlantern/flashlight/flashlight.BuildDate=$(BUILD_DATE) -X github.com/getlantern/flashlight/logging.logglyToken=$(LOGGLY_TOKEN) -X github.com/getlantern/flashlight/logging.logglyTag=$(LOGGLY_TAG)
LANTERN_DESCRIPTION := Censorship circumvention tool
LANTERN_EXTENDED_DESCRIPTION := Lantern allows you to access sites blocked by internet censorship.\nWhen you run it, Lantern reroutes traffic to selected domains through servers located where such domains are uncensored.

PACKAGE_VENDOR := Brave New Software Project, Inc
PACKAGE_MAINTAINER := Lantern Team <team@getlantern.org>
PACKAGE_URL := https://www.getlantern.org
PACKAGED_YAML := .packaged-lantern.yaml
MANOTO_YAML := .packaged-lantern-manoto.yaml

LANTERN_BINARIES_PATH ?= ../lantern-binaries

GH_USER ?= getlantern

GH_RELEASE_REPOSITORY ?= lantern

S3_BUCKET ?= lantern

DOCKER_IMAGE_TAG := lantern-builder

LANTERN_MOBILE_DIR := src/github.com/getlantern/lantern-mobile
LANTERN_MOBILE_PKG := github.com/getlantern/lantern
LANTERN_MOBILE_LIBRARY := liblantern.aar
MOBILE_TESTBED := LanternMobileTestbed
MOBILE_TESTBED_LIBS := $(MOBILE_TESTBED)/app/libs
MOBILE_SDK := MobileSDK
MOBILE_SDK_LIBS := $(MOBILE_SDK)/sdk/libs
DOCKER_MOBILE_IMAGE_TAG := lantern-mobile-builder
LOGGLY_TOKEN_MOBILE := d730c074-1f0a-415d-8d71-1ebf1d8bd736

FIRETWEET_MAIN_DIR ?= ../firetweet/firetweet/src/main/

LANTERN_YAML := lantern.yaml
LANTERN_YAML_PATH := installer-resources/lantern.yaml

.PHONY: packages clean docker

define build-tags
	BUILD_TAGS="" && \
	EXTRA_LDFLAGS="" && \
	if [[ ! -z "$$VERSION" ]]; then \
		EXTRA_LDFLAGS="-X=github.com/getlantern/flashlight.compileTimePackageVersion=$$VERSION"; \
	else \
		echo "** VERSION was not set, using default version. This is OK while in development."; \
	fi && \
	if [[ ! -z "$$HEADLESS" ]]; then \
		BUILD_TAGS="$$BUILD_TAGS headless"; \
	fi && \
	BUILD_TAGS=$$(echo $$BUILD_TAGS | xargs) && echo "Build tags: $$BUILD_TAGS" && \
	EXTRA_LDFLAGS=$$(echo $$EXTRA_LDFLAGS | xargs) && echo "Extra ldflags: $$EXTRA_LDFLAGS"
endef

define docker-up
	if [[ "$$(uname -s)" == "Darwin" ]]; then \
		if [[ -z "$(DOCKERMACHINE)" ]]; then \
		  if [[ -z "$(BOOT2DOCKER)" ]]; then \
  			echo 'Missing "docker-machine" command' && exit 1; \
			fi && \
			echo "Falling back to using $(BOOT2DOCKER), recommend upgrading to latest docker toolbox from https://www.docker.com/docker-toolbox" && \
			if [[ "$$($(BOOT2DOCKER) status)" != "running" ]]; then \
				$(BOOT2DOCKER) up; \
			fi && \
			if [[ -z "$$DOCKER_HOST" ]]; then \
				$$($(BOOT2DOCKER) shellinit 2>/dev/null); \
			fi \
		else \
		  echo "Using $(DOCKERMACHINE)" && \
			if [[ "$$($(DOCKERMACHINE) status default)" != "Running" ]]; then \
				$(DOCKERMACHINE) start default; \
			fi && \
			$$($(DOCKERMACHINE) env default 2>/dev/null | head -4 | tr -d '"'); \
		fi \
	fi
endef

define fpm-debian-build =
	echo "Running fpm-debian-build" && \
 	PKG_ARCH=$1 && \
	WORKDIR=$$(mktemp -dt "$$(basename $$0).XXXXXXXXXX") && \
	INSTALLER_RESOURCES=./installer-resources/linux && \
	\
	mkdir -p $$WORKDIR/usr/bin && \
	mkdir -p $$WORKDIR/usr/lib/lantern && \
	mkdir -p $$WORKDIR/usr/share/applications && \
	mkdir -p $$WORKDIR/usr/share/icons/hicolor/128x128/apps && \
	mkdir -p $$WORKDIR/usr/share/doc/lantern && \
	chmod -R 755 $$WORKDIR && \
	\
	cp $$INSTALLER_RESOURCES/deb-copyright $$WORKDIR/usr/share/doc/lantern/copyright && \
	cp $$INSTALLER_RESOURCES/lantern.desktop $$WORKDIR/usr/share/applications && \
	cp $$INSTALLER_RESOURCES/icon128x128on.png $$WORKDIR/usr/share/icons/hicolor/128x128/apps/lantern.png && \
	\
	cp lantern_linux_$$PKG_ARCH $$WORKDIR/usr/lib/lantern/lantern-binary && \
	cp $$INSTALLER_RESOURCES/lantern.sh $$WORKDIR/usr/lib/lantern && \
	\
	chmod -x $$WORKDIR/usr/lib/lantern/lantern-binary && \
	chmod +x $$WORKDIR/usr/lib/lantern/lantern.sh && \
	\
	ln -s /usr/lib/lantern/lantern.sh $$WORKDIR/usr/bin/lantern && \
	rm -f $$WORKDIR/usr/lib/lantern/$(PACKAGED_YAML) && \
	rm -f $$WORKDIR/usr/lib/lantern/$(LANTERN_YAML) && \
	cp installer-resources/$(PACKAGED_YAML) $$WORKDIR/usr/lib/lantern/$(PACKAGED_YAML) && \
	cp $(LANTERN_YAML_PATH) $$WORKDIR/usr/lib/lantern/$(LANTERN_YAML) && \
	\
	cat $$WORKDIR/usr/lib/lantern/lantern-binary | bzip2 > update_linux_$$PKG_ARCH.bz2 && \
	fpm -a $$PKG_ARCH -s dir -t deb -n lantern -v $$VERSION -m "$(PACKAGE_MAINTAINER)" --description "$(LANTERN_DESCRIPTION)\n$(LANTERN_EXTENDED_DESCRIPTION)" --category net --license "Apache-2.0" --vendor "$(PACKAGE_VENDOR)" --url $(PACKAGE_URL) --deb-compression xz -f -C $$WORKDIR usr && \
	\
	cp installer-resources/$(MANOTO_YAML) $$WORKDIR/usr/lib/lantern/$(PACKAGED_YAML) && \
	fpm -a $$PKG_ARCH -s dir -t deb -n lantern-manoto -v $$VERSION -m "$(PACKAGE_MAINTAINER)" --description "$(LANTERN_DESCRIPTION)\n$(LANTERN_EXTENDED_DESCRIPTION)" --category net --license "Apache-2.0" --vendor "$(PACKAGE_VENDOR)" --url $(PACKAGE_URL) --deb-compression xz -f -C $$WORKDIR usr;
endef

all: binaries

# This is to be called within the docker image.
docker-genassets: require-npm
	@source setenv.bash && \
	LANTERN_UI="src/github.com/getlantern/lantern-ui" && \
	APP="$$LANTERN_UI/app" && \
	DIST="$$LANTERN_UI/dist" && \
	if [[ ! -d $$DIST ]]; then \
		UPDATE_DIST=true; \
	fi && \
	DEST="src/github.com/getlantern/flashlight/ui/resources.go" && \
	\
	if [ "$$UPDATE_DIST" ]; then \
			cd $$LANTERN_UI && \
			npm install && \
			rm -Rf dist && \
			gulp build && \
			cd -; \
	fi && \
	\
	rm -f bin/tarfs bin/rsrc && \
	go install github.com/getlantern/tarfs/tarfs && \
	echo "// +build !stub" > $$DEST && \
	echo " " >> $$DEST && \
	tarfs -pkg ui $$DIST >> $$DEST && \
	go install github.com/akavel/rsrc && \
	rsrc -ico installer-resources/windows/lantern.ico -o src/github.com/getlantern/flashlight/lantern_windows_386.syso;

docker-linux-386:
	@source setenv.bash && \
	$(call build-tags) && \
	CGO_ENABLED=1 GOOS=linux GOARCH=386 go build -a -o lantern_linux_386 -tags="$$BUILD_TAGS" -ldflags="$(LDFLAGS) $$EXTRA_LDFLAGS -linkmode internal -extldflags \"-static\"" github.com/getlantern/flashlight/main

docker-linux-amd64:
	@source setenv.bash && \
	$(call build-tags) && \
	CGO_ENABLED=1 GOOS=linux GOARCH=amd64 go build -a -o lantern_linux_amd64 -tags="$$BUILD_TAGS" -ldflags="$(LDFLAGS) $$EXTRA_LDFLAGS -linkmode internal -extldflags \"-static\"" github.com/getlantern/flashlight/main

docker-linux-arm:
	@source setenv.bash && \
	$(call build-tags) && \
	CGO_ENABLED=1 CC=arm-linux-gnueabi-gcc CXX=arm-linux-gnueabi-g++ CGO_ENABLED=1 GOOS=linux GOARCH=arm GOARM=7 go build -a -o lantern_linux_arm -tags="$$BUILD_TAGS" -ldflags="$(LDFLAGS) $$EXTRA_LDFLAGS -linkmode internal -extldflags \"-static\"" github.com/getlantern/flashlight/main

docker-windows-386:
	@source setenv.bash && \
	$(call build-tags) && \
	CGO_ENABLED=1 GOOS=windows GOARCH=386 go build -a -o lantern_windows_386.exe -tags="$$BUILD_TAGS" -ldflags="$(LDFLAGS) $$EXTRA_LDFLAGS -H=windowsgui" github.com/getlantern/flashlight/main;

require-assets:
	@if [ ! -f ./src/github.com/getlantern/flashlight/ui/resources.go ]; then make genassets; fi

require-version:
	@if [[ -z "$$VERSION" ]]; then echo "VERSION environment value is required."; exit 1; fi

require-gh-token:
	@if [[ -z "$$GH_TOKEN" ]]; then echo "GH_TOKEN environment value is required."; exit 1; fi

require-secrets:
	@if [[ -z "$$BNS_CERT_PASS" ]]; then echo "BNS_CERT_PASS environment value is required."; exit 1; fi && \
	if [[ -z "$$SECRETS_DIR" ]]; then echo "SECRETS_DIR environment value is required."; exit 1; fi

require-lantern-binaries:
	@if [[ ! -d "$(LANTERN_BINARIES_PATH)" ]]; then \
		echo "Missing lantern binaries repository (https://github.com/getlantern/lantern-binaries). Set it with LANTERN_BINARIES_PATH=\"/path/to/repository\" make ..." && \
		exit 1; \
	fi

docker-package-debian-386: require-version docker-linux-386
	@cp lantern_linux_386 lantern_linux_i386;
	@$(call fpm-debian-build,"i386")
	@rm lantern_linux_i386;
	@mv update_linux_i386.bz2 update_linux_386.bz2 && \
	echo "-> lantern_$(VERSION)_i386.deb"

docker-package-debian-amd64: require-version docker-linux-amd64
	@$(call fpm-debian-build,"amd64")
	@echo "-> lantern_$(VERSION)_amd64.deb"

docker-package-debian-arm: require-version docker-linux-arm
	@$(call fpm-debian-build,"arm")
	@echo "-> lantern_$(VERSION)_arm.deb"

docker-package-windows: require-version docker-windows-386
	@if [[ -z "$$BNS_CERT" ]]; then echo "BNS_CERT environment value is required."; exit 1; fi && \
	if [[ -z "$$BNS_CERT_PASS" ]]; then echo "BNS_CERT_PASS environment value is required."; exit 1; fi && \
	INSTALLER_RESOURCES="installer-resources/windows" && \
	rm -f $$INSTALLER_RESOURCES/$(PACKAGED_YAML) && \
	rm -f $$INSTALLER_RESOURCES/$(LANTERN_YAML) && \
	cp installer-resources/$(PACKAGED_YAML) $$INSTALLER_RESOURCES/$(PACKAGED_YAML) && \
	cp $(LANTERN_YAML_PATH) $$INSTALLER_RESOURCES/$(LANTERN_YAML) && \
	osslsigncode sign -pkcs12 "$$BNS_CERT" -pass "$$BNS_CERT_PASS" -n "Lantern" -t http://timestamp.verisign.com/scripts/timstamp.dll -in "lantern_windows_386.exe" -out "$$INSTALLER_RESOURCES/lantern.exe" && \
	cat $$INSTALLER_RESOURCES/lantern.exe | bzip2 > update_windows_386.bz2 && \
	ls -l lantern_windows_386.exe update_windows_386.bz2 && \
	makensis -V1 -DVERSION=$$VERSION installer-resources/windows/lantern.nsi && \
	osslsigncode sign -pkcs12 "$$BNS_CERT" -pass "$$BNS_CERT_PASS" -n "Lantern" -t http://timestamp.verisign.com/scripts/timstamp.dll -in "$$INSTALLER_RESOURCES/lantern-installer-unsigned.exe" -out "lantern-installer.exe" && \
	cp installer-resources/$(MANOTO_YAML) $$INSTALLER_RESOURCES/$(PACKAGED_YAML) && \
	cp $(LANTERN_YAML_PATH) $$INSTALLER_RESOURCES/$(LANTERN_YAML) && \
	makensis -V1 -DVERSION=$$VERSION installer-resources/windows/lantern.nsi && \
	osslsigncode sign -pkcs12 "$$BNS_CERT" -pass "$$BNS_CERT_PASS" -n "Lantern" -t http://timestamp.verisign.com/scripts/timstamp.dll -in "$$INSTALLER_RESOURCES/lantern-installer-unsigned.exe" -out "lantern-installer-manoto.exe";

docker: system-checks
	@$(call docker-up) && \
	DOCKER_CONTEXT=.$(DOCKER_IMAGE_TAG)-context && \
	mkdir -p $$DOCKER_CONTEXT && \
	cp Dockerfile $$DOCKER_CONTEXT && \
	docker build -t $(DOCKER_IMAGE_TAG) $$DOCKER_CONTEXT;

docker-mobile:
	@$(call docker-up) && \
	DOCKER_CONTEXT=.$(DOCKER_MOBILE_IMAGE_TAG)-context && \
	mkdir -p $$DOCKER_CONTEXT && \
	cp $(LANTERN_MOBILE_DIR)/Dockerfile $$DOCKER_CONTEXT && \
	docker build -t $(DOCKER_MOBILE_IMAGE_TAG) $$DOCKER_CONTEXT

update-dist:
	UPDATE_DIST=true make genassets

linux: genassets linux-386 linux-amd64

windows: genassets windows-386

darwin: genassets darwin-amd64

system-checks:
	@if [[ -z "$(DOCKER)" ]]; then echo 'Missing "docker" command.'; exit 1; fi && \
	if [[ -z "$(GO)" ]]; then echo 'Missing "go" command.'; exit 1; fi

require-s3cmd:
	@if [[ -z "$(S3CMD)" ]]; then echo 'Missing "s3cmd" command. Use "brew install s3cmd" or see https://github.com/s3tools/s3cmd/blob/master/INSTALL'; exit 1; fi

require-wget:
	@if [[ -z "$(WGET)" ]]; then echo 'Missing "wget" command.'; exit 1; fi

require-mercurial:
	@if [[ -z "$$(which hg 2> /dev/null)" ]]; then echo 'Missing "hg" command.'; exit 1; fi

require-node:
	@if [[ -z "$(NODE)" ]]; then echo 'Missing "node" command.'; exit 1; fi

require-npm: require-node
	@if [[ -z "$(NPM)" ]]; then echo 'Missing "npm" command.'; exit 1; fi

require-appdmg:
	@if [[ -z "$(APPDMG)" ]]; then echo 'Missing "appdmg" command. Try sudo npm install -g appdmg.'; exit 1; fi

require-svgexport:
	@if [[ -z "$(SVGEXPORT)" ]]; then echo 'Missing "svgexport" command. Try sudo npm install -g svgexport.'; exit 1; fi

require-ruby:
	@if [[ -z "$(RUBY)" ]]; then echo 'Missing "ruby" command.'; exit 1; fi && \
	(gem which octokit >/dev/null) || (echo 'Missing gem "octokit". Try sudo gem install octokit.' && exit 1) && \
	(gem which mime-types >/dev/null) || (echo 'Missing gem "mime-types". Try sudo gem install mime-types.' && exit 1)

genassets: docker
	@echo "Generating assets..." && \
	$(call docker-up) && \
	docker run -v $$PWD:/lantern -t $(DOCKER_IMAGE_TAG) /bin/bash -c "cd /lantern && UPDATE_DIST=$$UPDATE_DIST make docker-genassets" && \
	git update-index --assume-unchanged src/github.com/getlantern/flashlight/ui/resources.go && \
	echo "OK"

linux-386: require-assets docker
	@echo "Building linux/386..." && \
	$(call docker-up) && \
	docker run -v $$PWD:/lantern -t $(DOCKER_IMAGE_TAG) /bin/bash -c 'cd /lantern && VERSION="'$$VERSION'" HEADLESS="'$$HEADLESS'" make docker-linux-386'

linux-amd64: require-assets docker
	@echo "Building linux/amd64..." && \
	$(call docker-up) && \
	docker run -v $$PWD:/lantern -t $(DOCKER_IMAGE_TAG) /bin/bash -c 'cd /lantern && VERSION="'$$VERSION'" HEADLESS="'$$HEADLESS'" make docker-linux-amd64'

linux-arm: require-assets docker
	@echo "Building linux/arm..." && \
	$(call docker-up) && \
	docker run -v $$PWD:/lantern -t $(DOCKER_IMAGE_TAG) /bin/bash -c 'cd /lantern && VERSION="'$$VERSION'" HEADLESS="1" make docker-linux-arm'

windows-386: require-assets docker
	@echo "Building windows/386..." && \
	$(call docker-up) && \
	docker run -v $$PWD:/lantern -t $(DOCKER_IMAGE_TAG) /bin/bash -c 'cd /lantern && VERSION="'$$VERSION'" HEADLESS="'$$HEADLESS'" make docker-windows-386'

darwin-amd64: require-assets
	@echo "Building darwin/amd64..." && \
	export OSX_DEV_SDK=/Applications/Xcode.app/Contents/Developer/Platforms/MacOSX.platform/Developer/SDKs/MacOSX$(OSX_MIN_VERSION).sdk && \
	if [[ "$$(uname -s)" == "Darwin" ]]; then \
		source setenv.bash && \
		$(call build-tags) && \
		if [[ -d $$OSX_DEV_SDK ]]; then \
			export CGO_CFLAGS="--sysroot $$OSX_DEV_SDK" && \
			export CGO_LDFLAGS="--sysroot $$OSX_DEV_SDK"; \
		fi && \
		MACOSX_DEPLOYMENT_TARGET=$(OSX_MIN_VERSION) \
		CGO_ENABLED=1 GOOS=darwin GOARCH=amd64 go build -a -o lantern_darwin_amd64 -tags="$$BUILD_TAGS" -ldflags="$(LDFLAGS) $$EXTRA_LDFLAGS -s" github.com/getlantern/flashlight/main; \
	else \
		echo "-> Skipped: Can not compile Lantern for OSX on a non-OSX host."; \
	fi

package-linux-386: require-version genassets linux-386
	@echo "Generating distribution package for linux/386..." && \
	$(call docker-up) && \
	docker run -v $$PWD:/lantern -t $(DOCKER_IMAGE_TAG) /bin/bash -c 'cd /lantern && VERSION="'$$VERSION'" make docker-package-debian-386'

package-linux-amd64: require-version genassets linux-amd64
	@echo "Generating distribution package for linux/amd64..." && \
	$(call docker-up) && \
	docker run -v $$PWD:/lantern -t $(DOCKER_IMAGE_TAG) /bin/bash -c 'cd /lantern && VERSION="'$$VERSION'" make docker-package-debian-amd64'

package-linux-arm: require-version genassets linux-arm
	@echo "Generating distribution package for linux/arm..." && \
	$(call docker-up) && \
	docker run -v $$PWD:/lantern -t $(DOCKER_IMAGE_TAG) /bin/bash -c 'cd /lantern && VERSION="'$$VERSION'" HEADLESS="1" make docker-package-debian-arm'

package-linux: require-version package-linux-386 package-linux-amd64

package-windows: require-version windows
	@echo "Generating distribution package for windows/386..." && \
	if [[ -z "$$SECRETS_DIR" ]]; then echo "SECRETS_DIR environment value is required."; exit 1; fi && \
	if [[ -z "$$BNS_CERT_PASS" ]]; then echo "BNS_CERT_PASS environment value is required."; exit 1; fi && \
	$(call docker-up) && \
	docker run -v $$PWD:/lantern -v $$SECRETS_DIR:/secrets -t $(DOCKER_IMAGE_TAG) /bin/bash -c 'cd /lantern && BNS_CERT="/secrets/bns.pfx" BNS_CERT_PASS="'$$BNS_CERT_PASS'" VERSION="'$$VERSION'" make docker-package-windows' && \
	echo "-> lantern-installer.exe and lantern-installer-manoto.exe"

package-darwin-manoto: require-version require-appdmg require-svgexport darwin
	@echo "Generating distribution package for darwin/amd64 manoto..." && \
	if [[ "$$(uname -s)" == "Darwin" ]]; then \
		INSTALLER_RESOURCES="installer-resources/darwin" && \
		rm -rf Lantern.app && \
		cp -r $$INSTALLER_RESOURCES/Lantern.app_template Lantern.app && \
		mkdir Lantern.app/Contents/MacOS && \
		cp -r lantern_darwin_amd64 Lantern.app/Contents/MacOS/lantern && \
		mkdir Lantern.app/Contents/Resources/en.lproj && \
		cp installer-resources/$(MANOTO_YAML) Lantern.app/Contents/Resources/en.lproj/$(PACKAGED_YAML) && \
		cp $(LANTERN_YAML_PATH) Lantern.app/Contents/Resources/en.lproj/$(LANTERN_YAML) && \
		codesign --force -s "Developer ID Application: Brave New Software Project, Inc" -v Lantern.app && \
		cat Lantern.app/Contents/MacOS/lantern | bzip2 > update_darwin_amd64.bz2 && \
		ls -l lantern_darwin_amd64 update_darwin_amd64.bz2 && \
		rm -rf lantern-installer-manoto.dmg && \
		sed "s/__VERSION__/$$VERSION/g" $$INSTALLER_RESOURCES/dmgbackground.svg > $$INSTALLER_RESOURCES/dmgbackground_versioned.svg && \
		$(SVGEXPORT) $$INSTALLER_RESOURCES/dmgbackground_versioned.svg $$INSTALLER_RESOURCES/dmgbackground.png 600:400 && \
		sed "s/__VERSION__/$$VERSION/g" $$INSTALLER_RESOURCES/lantern.dmg.json > $$INSTALLER_RESOURCES/lantern_versioned.dmg.json && \
		$(APPDMG) --quiet $$INSTALLER_RESOURCES/lantern_versioned.dmg.json lantern-installer-manoto.dmg && \
		mv lantern-installer-manoto.dmg Lantern.dmg.zlib && \
		hdiutil convert -quiet -format UDBZ -o lantern-installer-manoto.dmg Lantern.dmg.zlib && \
		rm Lantern.dmg.zlib; \
	else \
		echo "-> Skipped: Can not generate a package on a non-OSX host."; \
	fi;

package-darwin: package-darwin-manoto
	@echo "Generating distribution package for darwin/amd64..." && \
	if [[ "$$(uname -s)" == "Darwin" ]]; then \
		INSTALLER_RESOURCES="installer-resources/darwin" && \
		rm -f Lantern.app/Contents/Resources/en.lproj/$(PACKAGED_YAML) && \
		rm -rf lantern-installer.dmg && \
		$(APPDMG) --quiet $$INSTALLER_RESOURCES/lantern_versioned.dmg.json lantern-installer.dmg && \
		mv lantern-installer.dmg Lantern.dmg.zlib && \
		hdiutil convert -quiet -format UDBZ -o lantern-installer.dmg Lantern.dmg.zlib && \
		rm Lantern.dmg.zlib; \
	else \
		echo "-> Skipped: Can not generate a package on a non-OSX host."; \
	fi;

binaries: docker genassets linux windows darwin

packages: require-version require-secrets clean update-dist binaries package-windows package-linux package-darwin

release-qa: require-version require-s3cmd
	@BASE_NAME="lantern-installer-qa" && \
	BASE_NAME_MANOTO="lantern-installer-qa-manoto" && \
	rm -f $$BASE_NAME* && \
	cp lantern-installer.exe $$BASE_NAME.exe && \
	cp lantern-installer-manoto.exe $$BASE_NAME_MANOTO.exe && \
	cp lantern-installer.dmg $$BASE_NAME.dmg && \
	cp lantern-installer-manoto.dmg $$BASE_NAME_MANOTO.dmg && \
	cp lantern_*386.deb $$BASE_NAME-32-bit.deb && \
	cp lantern-manoto_*386.deb $$BASE_NAME_MANOTO-32-bit.deb && \
	cp lantern_*amd64.deb $$BASE_NAME-64-bit.deb && \
	cp lantern-manoto_*amd64.deb $$BASE_NAME_MANOTO-64-bit.deb && \
	for NAME in $$(ls -1 $$BASE_NAME*.*); do \
		shasum $$NAME | cut -d " " -f 1 > $$NAME.sha1 && \
		echo "Uploading SHA-1 `cat $$NAME.sha1`" && \
		$(S3CMD) put -P $$NAME.sha1 s3://$(S3_BUCKET) && \
		echo "Uploading $$NAME to S3" && \
		$(S3CMD) put -P $$NAME s3://$(S3_BUCKET) && \
		SUFFIX=$$(echo "$$NAME" | sed s/$$BASE_NAME//g) && \
		VERSIONED=lantern-installer-$$VERSION$$SUFFIX && \
		echo "Copying $$VERSIONED" && \
		$(S3CMD) cp s3://$(S3_BUCKET)/$$NAME s3://$(S3_BUCKET)/$$VERSIONED && \
		$(S3CMD) setacl s3://$(S3_BUCKET)/$$VERSIONED --acl-public; \
	done && \
	for NAME in update_darwin_amd64 update_linux_386 update_linux_amd64 update_windows_386 ; do \
	    mv $$NAME.bz2 $$NAME-$$VERSION.bz2 && \
		echo "Copying versioned name $$NAME-$$VERSION.bz2..." && \
		$(S3CMD) put -P $$NAME-$$VERSION.bz2 s3://$(S3_BUCKET); \
	done && \
	git tag -a "$$VERSION" -f --annotate -m"Tagged $$VERSION" && \
	git push --tags -f

release-beta: require-s3cmd
	@BASE_NAME="lantern-installer-qa" && \
	BETA_BASE_NAME="lantern-installer-beta" && \
	for URL in $$($(S3CMD) ls s3://$(S3_BUCKET)/ | grep $$BASE_NAME | awk '{print $$4}'); do \
		NAME=$$(basename $$URL) && \
		BETA=$$(echo $$NAME | sed s/"$$BASE_NAME"/$$BETA_BASE_NAME/) && \
		$(S3CMD) cp s3://$(S3_BUCKET)/$$NAME s3://$(S3_BUCKET)/$$BETA && \
		$(S3CMD) setacl s3://$(S3_BUCKET)/$$BETA --acl-public && \
		$(S3CMD) get --force s3://$(S3_BUCKET)/$$NAME $(LANTERN_BINARIES_PATH)/$$BETA; \
	done && \
	cd $(LANTERN_BINARIES_PATH) && \
	git add $$BETA_BASE_NAME* && \
	(git commit -am "Latest beta binaries for Lantern released from QA." && git push origin master) || true

release: require-version require-s3cmd require-gh-token require-wget require-ruby require-lantern-binaries
	@TAG_COMMIT=$$(git rev-list --abbrev-commit -1 $$VERSION) && \
	if [[ -z "$$TAG_COMMIT" ]]; then \
		echo "Could not find given tag $$VERSION."; \
	fi && \
	BASE_NAME="lantern-installer-beta" && \
	PROD_BASE_NAME="lantern-installer" && \
	for URL in $$($(S3CMD) ls s3://$(S3_BUCKET)/ | grep $$BASE_NAME | awk '{print $$4}'); do \
		NAME=$$(basename $$URL) && \
		PROD=$$(echo $$NAME | sed s/"$$BASE_NAME"/$$PROD_BASE_NAME/) && \
		$(S3CMD) cp s3://$(S3_BUCKET)/$$NAME s3://$(S3_BUCKET)/$$PROD && \
		$(S3CMD) setacl s3://$(S3_BUCKET)/$$PROD --acl-public && \
	    echo "Downloading released binary to $(LANTERN_BINARIES_PATH)/$$PROD" && \
	    $(S3CMD) get --force s3://$(S3_BUCKET)/$$PROD $(LANTERN_BINARIES_PATH)/$$PROD; \
	done && \
	$(RUBY) ./installer-resources/tools/createrelease.rb "$(GH_USER)" "$(GH_RELEASE_REPOSITORY)" $$VERSION && \
	for URL in $$($(S3CMD) ls s3://$(S3_BUCKET)/ | grep update_.*$$VERSION | awk '{print $$4}'); do \
		NAME=$$(basename $$URL) && \
		STRIPPED_NAME=$$(echo "$$NAME" | cut -d - -f 1).bz2 && \
		$(S3CMD) get --force s3://$(S3_BUCKET)/$$NAME $$STRIPPED_NAME && \
	    echo "Uploading $$STRIPPED_NAME for auto-updates" && \
	    $(RUBY) ./installer-resources/tools/uploadghasset.rb $(GH_USER) $(GH_RELEASE_REPOSITORY) $$VERSION $$STRIPPED_NAME; \
	done && \
	echo "Uploading released binaries to $(LANTERN_BINARIES_PATH)"
	@cd $(LANTERN_BINARIES_PATH) && \
	git pull && \
	git add $$PROD_BASE_NAME* && \
	(git commit -am "Latest binaries for Lantern $$VERSION ($$TAG_COMMIT)." && git push origin master) || true

update-resources:
	@(which go-bindata >/dev/null) || (echo 'Missing command "go-bindata". Sett https://github.com/jteeuwen/go-bindata.' && exit 1) && \
	go-bindata -nomemcopy -nocompress -pkg main -o src/github.com/getlantern/flashlight/icons.go -prefix \
	src/github.com/getlantern/flashlight/ src/github.com/getlantern/flashlight/icons && \
	go-bindata -nomemcopy -nocompress -pkg status -o src/github.com/getlantern/flashlight/status/resources.go -prefix \
	src/github.com/getlantern/flashlight/status_pages src/github.com/getlantern/flashlight/status_pages

create-tag: require-version
	@git tag -a "$$VERSION" -f --annotate -m"Tagged $$VERSION" && \
	git push --tags -f

test-and-cover:
	@echo "mode: count" > profile.cov && \
	source setenv.bash && \
	if [ -f envvars.bash ]; then \
		source envvars.bash; \
	fi && \
	for pkg in $$(cat testpackages.txt); do \
		go test -v -tags="headless" -covermode=count -coverprofile=profile_tmp.cov $$pkg || exit 1; \
		tail -n +2 profile_tmp.cov >> profile.cov; \
	done

genconfig:
	@echo "Running genconfig..." && \
	source setenv.bash && \
	(cd src/github.com/getlantern/flashlight/genconfig && ./genconfig.bash)

android-lib:
	@source setenv.bash && \
<<<<<<< HEAD
	gomobile bind -target=android -tags='headless' -o=$(LANTERN_MOBILE_LIBRARY) -ldflags='$(LDFLAGS)' $(LANTERN_MOBILE_PKG) && \
	mkdir -p $(MOBILE_TESTBED_LIBS) && cp -f $(LANTERN_MOBILE_LIBRARY) $(MOBILE_TESTBED_LIBS) && \
	mkdir -p $(MOBILE_SDK_LIBS) && cp -f $(LANTERN_MOBILE_LIBRARY) $(MOBILE_SDK_LIBS)
=======
	cd $(LANTERN_MOBILE_DIR)
	@$(call docker-up) && \
	$(DOCKER) run -v $$PWD/src:/src $(DOCKER_MOBILE_IMAGE_TAG) /bin/bash -c \ "cd /src/github.com/getlantern/lantern-mobile && gomobile bind -target=android -o=$(LANTERN_MOBILE_LIBRARY) -ldflags="$(LDFLAGS) $$EXTRA_LDFLAGS" ." && \
	if [ -d "$(FIRETWEET_MAIN_DIR)" ]; then \
		cp -v $(LANTERN_MOBILE_DIR)/$(LANTERN_MOBILE_LIBRARY) $(FIRETWEET_MAIN_DIR)/libs/$(LANTERN_MOBILE_LIBRARY); \
	else \
		echo ""; \
		echo "Either no FIRETWEET_MAIN_DIR variable was passed or the given value is not a";\
		echo "directory. You'll have to copy the $(LANTERN_MOBILE_LIBRARY) file manually:"; \
		echo ""; \
		echo "cp -v $(LANTERN_MOBILE_DIR)/$(LANTERN_MOBILE_LIBRARY) \$$FIRETWEET_MAIN_DIR"; \
	fi

android-lib-local:
	@source setenv.bash && \
	cd $(LANTERN_MOBILE_DIR) && \
	gomobile bind -target=android -o=$(LANTERN_MOBILE_LIBRARY) -ldflags="$(LDFLAGS) $$EXTRA_LDFLAGS" . && \
	if [ -d "$(FIRETWEET_MAIN_DIR)" ]; then \
		cp -v $(LANTERN_MOBILE_DIR)/$(LANTERN_MOBILE_LIBRARY) $(FIRETWEET_MAIN_DIR)/libs/$(LANTERN_MOBILE_LIBRARY); \
	else \
		echo ""; \
		echo "Either no FIRETWEET_MAIN_DIR variable was passed or the given value is not a";\
		echo "directory. You'll have to copy the $(LANTERN_MOBILE_LIBRARY) file manually:"; \
		echo ""; \
		echo "cp -v $(LANTERN_MOBILE_DIR)/$(LANTERN_MOBILE_LIBRARY) \$$FIRETWEET_MAIN_DIR"; \
	fi
>>>>>>> 0cc53bb2

android-sdk: android-lib
	(cd $(MOBILE_SDK) && gradle assembleDebug) && \
	cp $(MOBILE_SDK)/sdk/build/outputs/aar/sdk-debug.aar $(MOBILE_TESTBED_LIBS)

clean:
	@rm -f lantern_linux* && \
	rm -f lantern_darwin* && \
	rm -f lantern_windows* && \
	rm -f lantern-installer* && \
	rm -f update_* && \
	rm -f *.deb && \
	rm -f *.png && \
	rm -rf *.app && \
	rm -rf pkg && \
	git checkout ./src/github.com/getlantern/flashlight/ui/resources.go && \
	rm -f src/github.com/getlantern/flashlight/*.syso && \
	rm -f *.dmg && \
	rm -rf $(MOBILE_TESTBED_LIBS)/$(LANTERN_MOBILE_LIBRARY) && \
	rm -rf $(MOBILE_SDK_LIBS)/$(LANTERN_MOBILE_LIBRARY)<|MERGE_RESOLUTION|>--- conflicted
+++ resolved
@@ -506,38 +506,9 @@
 
 android-lib:
 	@source setenv.bash && \
-<<<<<<< HEAD
-	gomobile bind -target=android -tags='headless' -o=$(LANTERN_MOBILE_LIBRARY) -ldflags='$(LDFLAGS)' $(LANTERN_MOBILE_PKG) && \
+	gomobile bind -target=android -tags='headless' -o=$(LANTERN_MOBILE_LIBRARY) -ldflags='$(LDFLAGS) $$EXTRA_LDFLAGS' $(LANTERN_MOBILE_PKG) && \
 	mkdir -p $(MOBILE_TESTBED_LIBS) && cp -f $(LANTERN_MOBILE_LIBRARY) $(MOBILE_TESTBED_LIBS) && \
 	mkdir -p $(MOBILE_SDK_LIBS) && cp -f $(LANTERN_MOBILE_LIBRARY) $(MOBILE_SDK_LIBS)
-=======
-	cd $(LANTERN_MOBILE_DIR)
-	@$(call docker-up) && \
-	$(DOCKER) run -v $$PWD/src:/src $(DOCKER_MOBILE_IMAGE_TAG) /bin/bash -c \ "cd /src/github.com/getlantern/lantern-mobile && gomobile bind -target=android -o=$(LANTERN_MOBILE_LIBRARY) -ldflags="$(LDFLAGS) $$EXTRA_LDFLAGS" ." && \
-	if [ -d "$(FIRETWEET_MAIN_DIR)" ]; then \
-		cp -v $(LANTERN_MOBILE_DIR)/$(LANTERN_MOBILE_LIBRARY) $(FIRETWEET_MAIN_DIR)/libs/$(LANTERN_MOBILE_LIBRARY); \
-	else \
-		echo ""; \
-		echo "Either no FIRETWEET_MAIN_DIR variable was passed or the given value is not a";\
-		echo "directory. You'll have to copy the $(LANTERN_MOBILE_LIBRARY) file manually:"; \
-		echo ""; \
-		echo "cp -v $(LANTERN_MOBILE_DIR)/$(LANTERN_MOBILE_LIBRARY) \$$FIRETWEET_MAIN_DIR"; \
-	fi
-
-android-lib-local:
-	@source setenv.bash && \
-	cd $(LANTERN_MOBILE_DIR) && \
-	gomobile bind -target=android -o=$(LANTERN_MOBILE_LIBRARY) -ldflags="$(LDFLAGS) $$EXTRA_LDFLAGS" . && \
-	if [ -d "$(FIRETWEET_MAIN_DIR)" ]; then \
-		cp -v $(LANTERN_MOBILE_DIR)/$(LANTERN_MOBILE_LIBRARY) $(FIRETWEET_MAIN_DIR)/libs/$(LANTERN_MOBILE_LIBRARY); \
-	else \
-		echo ""; \
-		echo "Either no FIRETWEET_MAIN_DIR variable was passed or the given value is not a";\
-		echo "directory. You'll have to copy the $(LANTERN_MOBILE_LIBRARY) file manually:"; \
-		echo ""; \
-		echo "cp -v $(LANTERN_MOBILE_DIR)/$(LANTERN_MOBILE_LIBRARY) \$$FIRETWEET_MAIN_DIR"; \
-	fi
->>>>>>> 0cc53bb2
 
 android-sdk: android-lib
 	(cd $(MOBILE_SDK) && gradle assembleDebug) && \
