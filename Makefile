--- conflicted
+++ resolved
@@ -317,16 +317,12 @@
 	if [[ "$$(uname -s)" == "Darwin" ]]; then \
 		source setenv.bash && \
 		$(call build-tags) && \
-<<<<<<< HEAD
 		if [[ -d $$OSX_DEV_SDK ]]; then \
 			export CGO_CFLAGS="--sysroot $$OSX_DEV_SDK" && \
 			export CGO_LDFLAGS="--sysroot $$OSX_DEV_SDK"; \
 		fi && \
 		MACOSX_DEPLOYMENT_TARGET=$(OSX_MIN_VERSION) \
-		CGO_ENABLED=1 GOOS=darwin GOARCH=amd64 go build -a -o lantern_darwin_amd64 -tags="$$BUILD_TAGS" -ldflags="$(LDFLAGS) -s" github.com/getlantern/flashlight; \
-=======
-		CGO_ENABLED=1 GOOS=darwin GOARCH=amd64 go build -a -o lantern_darwin_amd64 -tags="$$BUILD_TAGS" -ldflags="$(LDFLAGS)" github.com/getlantern/flashlight/main; \
->>>>>>> a9ceab85
+		CGO_ENABLED=1 GOOS=darwin GOARCH=amd64 go build -a -o lantern_darwin_amd64 -tags="$$BUILD_TAGS" -ldflags="$(LDFLAGS) -s" github.com/getlantern/main; \
 	else \
 		echo "-> Skipped: Can not compile Lantern for OSX on a non-OSX host."; \
 	fi
